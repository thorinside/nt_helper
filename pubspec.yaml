--- conflicted
+++ resolved
@@ -16,11 +16,7 @@
 # https://developer.apple.com/library/archive/documentation/General/Reference/InfoPlistKeyReference/Articles/CoreFoundationKeys.html
 # In Windows, build-name is used as the major, minor, and patch parts
 # of the product and file versions while build-number is used as the build suffix.
-<<<<<<< HEAD
-version: 1.53.1+120
-=======
 version: 1.53.2+121
->>>>>>> 2bf26f15
 
 environment:
   sdk: ">=3.8.1 <4.0.0"
