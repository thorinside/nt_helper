import 'dart:async';

import 'package:async/async.dart';
import 'package:bloc/bloc.dart';
import 'package:flutter/foundation.dart';
import 'package:flutter_midi_command/flutter_midi_command.dart';
import 'package:freezed_annotation/freezed_annotation.dart';
import 'package:nt_helper/db/daos/metadata_dao.dart'; // Added
import 'package:nt_helper/db/daos/presets_dao.dart'; // Added
import 'package:nt_helper/db/database.dart'; // Added
import 'package:nt_helper/domain/disting_midi_manager.dart';
import 'package:nt_helper/domain/disting_nt_sysex.dart';
import 'package:nt_helper/domain/i_disting_midi_manager.dart';
import 'package:nt_helper/domain/mock_disting_midi_manager.dart';
import 'package:nt_helper/domain/offline_disting_midi_manager.dart';
import 'package:nt_helper/domain/parameter_update_queue.dart';
import 'package:nt_helper/models/cpu_usage.dart';
import 'package:nt_helper/models/packed_mapping_data.dart';
import 'package:nt_helper/models/package_file.dart';
import 'package:nt_helper/models/plugin_info.dart';
import 'package:nt_helper/models/routing_information.dart';
import 'package:nt_helper/models/firmware_version.dart';
import 'package:nt_helper/util/extensions.dart';
import 'package:shared_preferences/shared_preferences.dart';
import 'package:collection/collection.dart'; // Add collection package import

part 'disting_cubit.freezed.dart';

part 'disting_state.dart';

// A helper class to track each parameter's polling state.
class _PollingTask {
  bool active = true;
  int noChangeCount = 0;

  _PollingTask();
}

// Retry request types for background parameter retry queue
enum _ParameterRetryType {
  info,
  enumStrings,
  mappings,
  valueStrings,
}

// Retry request data structure for background parameter retry queue
class _ParameterRetryRequest {
  final int slotIndex;
  final int paramIndex;
  final _ParameterRetryType type;

  _ParameterRetryRequest({
    required this.slotIndex,
    required this.paramIndex,
    required this.type,
  });
}

class DistingCubit extends Cubit<DistingState> {
  final AppDatabase database; // Renamed from _database to make it public
  late final MetadataDao _metadataDao; // Added
  final Future<SharedPreferences> _prefs;

  // Modified constructor
  DistingCubit(this.database)
      : _prefs = SharedPreferences.getInstance(),
        super(const DistingState.initial()) {
    _metadataDao =
        database.metadataDao; // Initialize DAO using public database field

    // Initialize CPU usage stream
    _cpuUsageController = StreamController<CpuUsage>.broadcast(
      onListen: _startCpuUsagePolling,
      onCancel: _checkStopCpuUsagePolling,
    );
  }

  MidiCommand _midiCommand = MidiCommand();
  CancelableOperation<void>? _programSlotUpdate;
  CancelableOperation<void>?
      _moveVerificationOperation; // Add verification operation tracker
  // Keep track of the offline manager instance when offline
  OfflineDistingMidiManager? _offlineManager;
  final Map<int, DateTime> _lastAnomalyRefreshAttempt = {};

  // Parameter update queue for consolidated parameter changes
  ParameterUpdateQueue? _parameterQueue;

  // CPU Usage Streaming
  late final StreamController<CpuUsage> _cpuUsageController;
  Timer? _cpuUsageTimer;
  static const Duration _cpuUsagePollingInterval = Duration(seconds: 10);

  /// Stream of CPU usage updates that polls every 10 seconds when listeners are active
  Stream<CpuUsage> get cpuUsageStream => _cpuUsageController.stream;

  // Added: Store last known online connection details
  MidiDevice? _lastOnlineInputDevice;
  MidiDevice? _lastOnlineOutputDevice;
  int? _lastOnlineSysExId;

  @override
  Future<void> close() {
    disting()?.dispose();
    _offlineManager?.dispose(); // Dispose offline manager too
    _parameterQueue?.dispose(); // Dispose parameter queue
    _midiCommand.dispose();

    // Dispose CPU usage streaming resources
    _cpuUsageTimer?.cancel();
    _cpuUsageController.close();

    return super.close();
  }

  Future<void> initialize() async {
    // Check for offline capability first
    bool canWorkOffline = false; // Default to false
    try {
      canWorkOffline = await _metadataDao.hasCachedAlgorithms();
    } catch (e, stackTrace) {
      debugPrintStack(stackTrace: stackTrace);
      // Proceed with canWorkOffline as false
    }

    final prefs = await _prefs;
    final savedInputDeviceName = prefs.getString('selectedInputMidiDevice');
    final savedOutputDeviceName = prefs.getString('selectedOutputMidiDevice');
    final savedSysExId = prefs.getInt('selectedSysExId');

    if (savedOutputDeviceName != null &&
        savedInputDeviceName != null &&
        savedSysExId != null) {
      // Try to connect to the saved device
      final devices = await _midiCommand.devices;
      final MidiDevice? savedInputDevice = devices
          ?.where((device) => device.name == savedInputDeviceName)
          .firstOrNull;

      final MidiDevice? savedOutputDevice = devices
          ?.where((device) => device.name == savedOutputDeviceName)
          .firstOrNull;

      if (savedInputDevice != null && savedOutputDevice != null) {
        await connectToDevices(
            savedInputDevice, savedOutputDevice, savedSysExId);
      } else {
        // Saved prefs exist, but devices not found now.
        final devices = await _fetchDeviceLists(); // Use helper
        emit(DistingState.selectDevice(
          inputDevices: devices['input'] ?? [],
          outputDevices: devices['output'] ?? [],
          canWorkOffline: canWorkOffline, // Pass the flag
        ));
      }
    } else {
      // No saved settings found, load devices and show selection
      final devices = await _fetchDeviceLists(); // Use helper
      emit(DistingState.selectDevice(
        inputDevices: devices['input'] ?? [],
        outputDevices: devices['output'] ?? [],
        canWorkOffline: canWorkOffline, // Pass the flag
      ));
    }
  }

  Future<void> onDemo() async {
    // --- Create Mock Manager and Fetch State ---
    final mockManager = MockDistingMidiManager();
    final distingVersion =
        await mockManager.requestVersionString() ?? "Demo Error";
    final presetName =
        await mockManager.requestPresetName() ?? "Demo Preset Error";
    final algorithms = await _fetchMockAlgorithms(mockManager);
    final unitStrings = await mockManager.requestUnitStrings() ?? [];
    final numSlots = await mockManager.requestNumAlgorithmsInPreset() ?? 0;
    final slots = await fetchSlots(
        numSlots, mockManager); // Use fetchSlots with mockManager

    // Debug: Check slots immediately after fetching
    debugPrint("[Cubit onDemo] fetchSlots returned ${slots.length} slots.");
    for (int i = 0; i < slots.length; i++) {
      final s = slots[i];
      debugPrint(
          "[Cubit onDemo] Slot $i ('${s.algorithm.name}'): Params=${s.parameters.length}, Vals=${s.values.length}, Enums=${s.enums.length}, Maps=${s.mappings.length}, ValStrs=${s.valueStrings.length}");
    }

    // --- Emit the State ---
    emit(DistingState.synchronized(
      disting: mockManager,
      // Use the created mock manager instance
      distingVersion: distingVersion,
      firmwareVersion: FirmwareVersion(distingVersion),
      presetName: presetName,
      algorithms: algorithms,
      slots: slots,
      unitStrings: unitStrings,
      demo: true,
    ));

    // Create parameter queue for demo manager
    _createParameterQueue();
  }

  // Helper to determine if an algorithm is a factory algorithm (lowercase GUID)
  // vs community plugin (any uppercase letters in GUID)
  bool _isFactoryAlgorithm(String guid) {
    return guid == guid.toLowerCase();
  }

  // Helper to fetch algorithm info with prioritization (factory first, then community)
  Future<List<AlgorithmInfo>> _fetchAlgorithmsWithPriority(
      IDistingMidiManager manager,
      {bool enableBackgroundCommunityLoading = false}) async {
    final numAlgorithms = await manager.requestNumberOfAlgorithms() ?? 0;
    debugPrint("[Cubit] Found $numAlgorithms total algorithms to process");

    if (enableBackgroundCommunityLoading) {
      // Optimized approach: only fetch factory algorithms synchronously
      return _fetchFactoryAlgorithmsAndStartBackgroundLoading(
          manager, numAlgorithms);
    } else {
      // Original approach: fetch all algorithms synchronously with prioritization
      return _fetchAllAlgorithmsSynchronously(manager, numAlgorithms);
    }
  }

  // Optimized method: fetch factory algorithms quickly, queue slow ones for background
  Future<List<AlgorithmInfo>> _fetchFactoryAlgorithmsAndStartBackgroundLoading(
      IDistingMidiManager manager, int numAlgorithms) async {
    final List<AlgorithmInfo> factoryResults = [];
    final List<int> backgroundIndices = [];

    debugPrint(
        "[Cubit] Starting optimized fetch with $numAlgorithms algorithms - using short timeouts to identify fast factory algorithms");

    // Quick pass with short timeout to catch fast-responding factory algorithms
    for (int i = 0; i < numAlgorithms; i++) {
      try {
        // Use very short timeout - factory algorithms should respond quickly
        final algorithmInfo = await manager.requestAlgorithmInfo(i).timeout(
              const Duration(milliseconds: 200),
              onTimeout: () => null,
            );

        if (algorithmInfo != null && _isFactoryAlgorithm(algorithmInfo.guid)) {
          factoryResults.add(algorithmInfo);
          debugPrint("[Cubit] Quick factory algorithm: ${algorithmInfo.name}");
        } else if (algorithmInfo != null) {
          // Got response but it's a community plugin - queue for background
          backgroundIndices.add(i);
          debugPrint("[Cubit] Community plugin queued: ${algorithmInfo.name}");
        } else {
          // Timed out - likely a community plugin that's not loaded, queue for background
          backgroundIndices.add(i);
        }
      } catch (e) {
        // Error - queue for background retry
        backgroundIndices.add(i);
        debugPrint("[Cubit] Algorithm $i error, queued for background: $e");
      }
    }

    debugPrint(
        "[Cubit] Quick sync complete: ${factoryResults.length} factory algorithms loaded, ${backgroundIndices.length} queued for background");

    // Start background loading for community plugins and timed-out algorithms
    if (backgroundIndices.isNotEmpty) {
      _loadCommunityPluginsInBackground(
          manager, backgroundIndices, List.from(factoryResults));
    }

    return factoryResults;
  }

  // Original method: fetch all algorithms with full categorization pass
  Future<List<AlgorithmInfo>> _fetchAllAlgorithmsSynchronously(
      IDistingMidiManager manager, int numAlgorithms) async {
    final List<int> factoryIndices = [];
    final List<int> communityIndices = [];

    // First pass: categorize algorithms by requesting basic info
    for (int i = 0; i < numAlgorithms; i++) {
      try {
        final algorithmInfo = await manager.requestAlgorithmInfo(i);
        if (algorithmInfo != null) {
          if (_isFactoryAlgorithm(algorithmInfo.guid)) {
            factoryIndices.add(i);
          } else {
            communityIndices.add(i);
          }
        }
      } catch (e) {
        debugPrint("Error categorizing algorithm $i: $e");
        // If we can't determine, treat as community (lower priority)
        communityIndices.add(i);
      }
    }

    final List<AlgorithmInfo> results = [];

    // Fetch factory algorithms first (higher priority)
    for (int i in factoryIndices) {
      try {
        final algorithmInfo = await manager.requestAlgorithmInfo(i);
        if (algorithmInfo != null) {
          results.add(algorithmInfo);
        }
      } catch (e) {
        debugPrint("Error fetching factory algorithm $i: $e");
      }
    }

    // Synchronous community algorithm loading
    for (int i in communityIndices) {
      try {
        final algorithmInfo = await manager.requestAlgorithmInfo(i);
        if (algorithmInfo != null) {
          results.add(algorithmInfo);
        }
      } catch (e) {
        debugPrint("Error fetching community algorithm $i: $e");
      }
    }

    return results;
  }

  // Background loading of ALL algorithms with prioritization and state merging
  Future<void> _loadAllAlgorithmsInBackground(
      IDistingMidiManager manager, int numAlgorithms) async {
    debugPrint(
        "[Cubit] Starting background loading for all $numAlgorithms algorithms");

    final List<AlgorithmInfo> factoryResults = [];
    final List<AlgorithmInfo> communityResults = [];

    // Load all algorithms with prioritization (factory first, then community)
    for (int i = 0; i < numAlgorithms; i++) {
      try {
        final algorithmInfo = await manager.requestAlgorithmInfo(i);
        if (algorithmInfo != null) {
          if (_isFactoryAlgorithm(algorithmInfo.guid)) {
            factoryResults.add(algorithmInfo);

            // Update state immediately when we get factory algorithms
            final currentState = state;
            if (currentState is DistingStateSynchronized &&
                !currentState.offline) {
              final currentAlgorithms = [
                ...factoryResults,
                ...communityResults
              ];
              emit(currentState.copyWith(algorithms: currentAlgorithms));
              debugPrint(
                  "[Cubit] Updated state with factory algorithm: ${algorithmInfo.name} (${factoryResults.length} factory total)");
            }
          } else {
            communityResults.add(algorithmInfo);

            // Update state when we get community plugins too
            final currentState = state;
            if (currentState is DistingStateSynchronized &&
                !currentState.offline) {
              final currentAlgorithms = [
                ...factoryResults,
                ...communityResults
              ];
              emit(currentState.copyWith(algorithms: currentAlgorithms));
              debugPrint(
                  "[Cubit] Updated state with community plugin: ${algorithmInfo.name} (${communityResults.length} community total)");
            }
          }
        }
      } catch (e) {
        debugPrint("[Cubit] Failed to load algorithm at index $i: $e");
        // Continue with next algorithm
      }
    }

    final totalLoaded = factoryResults.length + communityResults.length;
    debugPrint(
        "[Cubit] Background algorithm loading complete: ${factoryResults.length} factory + ${communityResults.length} community = $totalLoaded total");
  }

  // Background loading of community plugins with single retry and state merging
  Future<void> _loadCommunityPluginsInBackground(IDistingMidiManager manager,
      List<int> communityIndices, List<AlgorithmInfo> baseResults) async {
    debugPrint(
        "[Cubit] Starting background community plugin loading for ${communityIndices.length} plugins");

    final List<AlgorithmInfo> communityResults = [];

    for (int i in communityIndices) {
      try {
        // Single attempt to fetch community plugin
        final algorithmInfo = await manager.requestAlgorithmInfo(i);
        if (algorithmInfo != null) {
          communityResults.add(algorithmInfo);
          debugPrint(
              "[Cubit] Successfully loaded community plugin: ${algorithmInfo.name} (${algorithmInfo.guid})");
        }
      } catch (e) {
        debugPrint(
            "[Cubit] Failed to load community plugin at index $i (single attempt): $e");
        // Move on to next plugin - no retry
      }
    }

    // Merge results and update state if still synchronized
    if (communityResults.isNotEmpty) {
      final mergedResults = [...baseResults, ...communityResults];
      debugPrint(
          "[Cubit] Background loading complete. Merging ${communityResults.length} community plugins with ${baseResults.length} factory algorithms");

      // Only update state if we're still in synchronized mode and not offline
      final currentState = state;
      if (currentState is DistingStateSynchronized && !currentState.offline) {
        emit(currentState.copyWith(algorithms: mergedResults));
        debugPrint(
            "[Cubit] State updated with ${mergedResults.length} total algorithms");
      }
    } else {
      debugPrint(
          "[Cubit] No community plugins successfully loaded in background");
    }
  }

  // Helper to fetch AlgorithmInfo list from mock/offline manager
  Future<List<AlgorithmInfo>> _fetchMockAlgorithms(
      IDistingMidiManager manager) async {
    return _fetchAlgorithmsWithPriority(manager);
  }

  Future<void> loadDevices() async {
    try {
      // Transition to a loading state if needed
      emit(const DistingState.initial());

      // Fetch devices using the helper
      final devices = await _fetchDeviceLists(); // Call helper

      // Re-check offline capability here for manual refresh accuracy
      final bool canWorkOffline = await _metadataDao.hasCachedAlgorithms();

      // Transition to the select device state
      emit(DistingState.selectDevice(
        inputDevices: devices['input'] ?? [],
        outputDevices: devices['output'] ?? [],
        canWorkOffline: canWorkOffline, // Pass the flag here
      ));
    } catch (e, stackTrace) {
      debugPrintStack(stackTrace: stackTrace);
      // Emit default state on error
      emit(const DistingState.selectDevice(
        inputDevices: [],
        outputDevices: [],
        canWorkOffline: false,
      ));
    }
  }

  Future<Uint8List?> getHardwareScreenshot() async {
    final disting = requireDisting();
    await disting.requestWake();
    final screenshot = await disting.encodeTakeScreenshot();
    return screenshot;
  }

  Future<void> updateScreenshot() async {
    final disting = requireDisting();
    await disting.requestWake();
    final screenshot = await disting.encodeTakeScreenshot();
    switch (state) {
      case DistingStateSynchronized syncstate:
        emit(syncstate.copyWith(screenshot: screenshot));
        break;
      default:
      // Handle other cases or errors
    }
  }

  /// Gets the current CPU usage information from the Disting device.
  /// Returns null if the device is not connected or if the request fails.
  /// Only works when connected to a physical device (not in offline or demo mode).
  Future<CpuUsage?> getCpuUsage() async {
    final currentState = state;
    if (currentState is! DistingStateSynchronized) {
      debugPrint("[Cubit] Cannot get CPU usage: Not in synchronized state.");
      return null;
    }

    if (currentState.offline || currentState.demo) {
      debugPrint(
          "[Cubit] Cannot get CPU usage: Device is offline or in demo mode.");
      return null;
    }

    try {
      final disting = requireDisting();
      await disting.requestWake();
      final cpuUsage = await disting.requestCpuUsage();
      return cpuUsage;
    } catch (e, stackTrace) {
      debugPrint("Error getting CPU usage: $e");
      debugPrintStack(stackTrace: stackTrace);
      return null;
    }
  }

  void disconnect() {
    switch (state) {
      case DistingStateInitial():
      case DistingStateSelectDevice():
        break;
      case DistingStateConnected connectedState:
        connectedState.disting.dispose();
        break;
      case DistingStateSynchronized syncstate:
        syncstate.disting.dispose();
        break;
    }
    _midiCommand.dispose();
    _midiCommand = MidiCommand();
  }

  // Private helper to perform the full synchronization and emit the state
  Future<void> _performSyncAndEmit() async {
    final currentState = state;
    MidiDevice? inputDevice; // Variables to hold devices from state
    MidiDevice? outputDevice;

    if (currentState is DistingStateConnected) {
      inputDevice = currentState.inputDevice;
      outputDevice = currentState.outputDevice;
    } else if (currentState is DistingStateSynchronized &&
        !currentState.offline) {
      inputDevice = currentState.inputDevice;
      outputDevice = currentState.outputDevice;
    } else {
      debugPrint("[Cubit] Cannot sync: Invalid state or offline.");
      return;
    }

    // Now state is confirmed, get manager
    final IDistingMidiManager distingManager = requireDisting();

    try {
      // --- Fetch ALL data from device REGARDLESS ---
      debugPrint("[Cubit] _performSyncAndEmit: Fetching full device state...");

      // Start background algorithm loading (slots will have their own algorithm info)
      List<AlgorithmInfo> algorithms = [];
      int numInPreset = 0;
      try {
        final numAlgorithms =
            await distingManager.requestNumberOfAlgorithms() ?? 0;
        numInPreset = await distingManager.requestNumAlgorithmsInPreset() ?? 0;

        debugPrint(
            "[Cubit] Found $numAlgorithms total algorithms, $numInPreset in preset");

        // Start background loading for ALL algorithms (slots contain their own algorithm info for UI)
        if (numAlgorithms > 0) {
          _loadAllAlgorithmsInBackground(distingManager, numAlgorithms);
        }

        debugPrint(
            "[Cubit] Background algorithm loading started, continuing with device sync");
      } catch (e, stackTrace) {
        debugPrint("Error starting algorithm background loading: $e");
        debugPrintStack(stackTrace: stackTrace);
      }

      final distingVersion = await distingManager.requestVersionString() ?? "";
      final presetName = await distingManager.requestPresetName() ?? "Default";
      var unitStrings = await distingManager.requestUnitStrings() ?? [];
      List<Slot> slots = await fetchSlots(numInPreset, distingManager);
      debugPrint("[Cubit] _performSyncAndEmit: Fetched ${slots.length} slots.");

      // --- Emit final synchronized state --- (Ensure offline is false)
      emit(DistingState.synchronized(
        disting: distingManager,
        distingVersion: distingVersion,
        firmwareVersion: FirmwareVersion(distingVersion),
        presetName: presetName,
        algorithms: algorithms,
        slots: slots,
        unitStrings: unitStrings,
        inputDevice: inputDevice,
        outputDevice: outputDevice,
        loading: false,
        offline: false,
      ));

      // Start background retry processing for any failed parameter requests
      if (_parameterRetryQueue.isNotEmpty) {
        debugPrint(
            '[Cubit] Starting background retry processing for ${_parameterRetryQueue.length} failed requests');
        _processParameterRetryQueue(distingManager).catchError((e) {
          debugPrint('[Cubit] Background retry processing failed: $e');
        });
      }
    } catch (e, stackTrace) {
      debugPrint("Error during synchronization: $e");
      debugPrintStack(stackTrace: stackTrace);
      // Do NOT store connection details if sync fails
      await loadDevices();
    }
  }

  Future<void> connectToDevices(
      MidiDevice inputDevice, MidiDevice outputDevice, int sysExId) async {
    // Get the potentially existing manager AND devices from the CURRENT state
    final currentState = state;
    MidiDevice? existingInputDevice;
    MidiDevice? existingOutputDevice;
    if (currentState is DistingStateConnected) {
      existingInputDevice = currentState.inputDevice;
      existingOutputDevice = currentState.outputDevice;
    } else if (currentState is DistingStateSynchronized) {
      existingInputDevice = currentState.inputDevice;
      existingOutputDevice = currentState.outputDevice;
    }
    final existingManager = disting(); // Get manager separately

    try {
      // Disconnect and dispose any existing managers first
      if (existingManager != null) {
        // Explicitly disconnect devices using devices read from the state
        if (existingInputDevice != null) {
          _midiCommand.disconnectDevice(existingInputDevice);
        }
        // Avoid disconnecting same device twice
        if (existingOutputDevice != null &&
            existingOutputDevice.id != existingInputDevice?.id) {
          _midiCommand.disconnectDevice(existingOutputDevice);
        }
        existingManager.dispose(); // Dispose the old manager
      }
      _offlineManager?.dispose(); // Explicitly dispose offline if it exists
      _offlineManager = null;

      // Connect to the selected device
      await _midiCommand.connectToDevice(inputDevice);
      if (inputDevice != outputDevice) {
        await _midiCommand.connectToDevice(outputDevice);
      }
      final prefs = await _prefs;
      await prefs.setString('selectedInputMidiDevice', inputDevice.name);
      await prefs.setString('selectedOutputMidiDevice', outputDevice.name);
      await prefs.setInt('selectedSysExId', sysExId);

      // Create the NEW online manager
      final newDistingManager = DistingMidiManager(
          midiCommand: _midiCommand,
          inputDevice: inputDevice,
          outputDevice: outputDevice,
          sysExId: sysExId);

      // Emit Connected state WITH the new manager AND devices
      emit(DistingState.connected(
        disting: newDistingManager,
        inputDevice: inputDevice, // Store connected devices
        outputDevice: outputDevice,
        offline: false,
      ));

      // Create parameter queue for the new manager
      _createParameterQueue();

      // Store these details as the last successful ONLINE connection
      // BEFORE starting the full sync.
      _lastOnlineInputDevice = inputDevice;
      _lastOnlineOutputDevice = outputDevice;
      _lastOnlineSysExId = sysExId; // Use the parameter passed to this method

      // Synchronize device clock with system time
      try {
<<<<<<< HEAD
        // Use local time for RTC since the device filesystem expects local timestamps
        final now = DateTime.now();
        final localUnixTime = now.millisecondsSinceEpoch ~/ 1000 - now.timeZoneOffset.inSeconds;
        await newDistingManager.requestSetRealTimeClock(localUnixTime);
        debugPrint(
            "[DistingCubit] Device clock synchronized to local time: $localUnixTime");
=======
        final now = DateTime.now();
        final currentUnixTime =
            now.millisecondsSinceEpoch ~/ 1000 + now.timeZoneOffset.inSeconds;
        await newDistingManager.requestSetRealTimeClock(currentUnixTime);
        debugPrint(
            "[DistingCubit] Device clock synchronized to $currentUnixTime (local time adjusted)");
>>>>>>> 6ba3487e
      } catch (e) {
        debugPrint("[DistingCubit] Failed to synchronize device clock: $e");
        // Continue with connection even if clock sync fails
      }

      await _performSyncAndEmit(); // Sync with the new connection
    } catch (e, stackTrace) {
      debugPrint("Error connecting or initial sync: ${e.toString()}");
      debugPrintStack(stackTrace: stackTrace);
      // Clear last connection details if connection/sync fails
      _lastOnlineInputDevice = null;
      _lastOnlineOutputDevice = null;
      _lastOnlineSysExId = null;
      // Attempt to clean up MIDI connection on error too
      try {
        _midiCommand.disconnectDevice(inputDevice);
        if (inputDevice != outputDevice) {
          _midiCommand.disconnectDevice(outputDevice);
        }
      } catch (disconnectError) {
        debugPrint("Error during MIDI disconnect cleanup: $disconnectError");
      }
      await loadDevices();
    }
  }

  // --- Offline Mode Handling ---

  Future<void> goOffline() async {
    final currentState = state;
    if (currentState is DistingStateSynchronized && currentState.offline) {
      return; // Already offline
    }

    // Get devices and manager from CURRENT state before changing it
    MidiDevice? currentInputDevice;
    MidiDevice? currentOutputDevice;
    IDistingMidiManager? currentManager = disting(); // Get current manager

    if (currentState is DistingStateConnected) {
      currentInputDevice = currentState.inputDevice;
      currentOutputDevice = currentState.outputDevice;
    } else if (currentState is DistingStateSynchronized) {
      currentInputDevice = currentState.inputDevice;
      currentOutputDevice = currentState.outputDevice;
    }

    debugPrint("[DistingCubit] Entering offline mode...");
    emit(DistingState.connected(
        disting: MockDistingMidiManager(), loading: true));

    try {
      // Disconnect existing MIDI connection IF devices were present
      if (currentManager != null) {
        // Check if there *was* a manager
        if (currentInputDevice != null) {
          debugPrint(
              "[DistingCubit] Disconnecting input device ${currentInputDevice.name}...");
          _midiCommand.disconnectDevice(currentInputDevice);
        }
        if (currentOutputDevice != null &&
            currentOutputDevice.id != currentInputDevice?.id) {
          debugPrint(
              "[DistingCubit] Disconnecting output device ${currentOutputDevice.name}...");
          _midiCommand.disconnectDevice(currentOutputDevice);
        }
        currentManager.dispose(); // Dispose the old manager (online or offline)
      }
      _offlineManager
          ?.dispose(); // Ensure offline is disposed if manager wasn't it

      // Create and initialize the offline manager
      _offlineManager = OfflineDistingMidiManager(database);
      await _offlineManager!.initializeFromDb(null);
      final version =
          await _offlineManager!.requestVersionString() ?? "Offline";
      final units = await _offlineManager!.requestUnitStrings() ?? [];
      final availableAlgorithmsInfo = await _fetchOfflineAlgorithms();
      final presetName =
          await _offlineManager!.requestPresetName() ?? "Offline Preset";
      final numAlgorithmsInPreset =
          await _offlineManager!.requestNumAlgorithmsInPreset() ?? 0;
      final List<Slot> initialSlots =
          await fetchSlots(numAlgorithmsInPreset, _offlineManager!);

      debugPrint("[DistingCubit] Emitting offline synchronized state.");
      // Emit state WITHOUT devices or custom names map
      emit(DistingState.synchronized(
        disting: _offlineManager!,
        // Use offline manager
        distingVersion: version,
        firmwareVersion: FirmwareVersion(version),
        presetName: presetName,
        algorithms: availableAlgorithmsInfo,
        slots: initialSlots,
        unitStrings: units,
        inputDevice: null,
        // No devices when offline
        outputDevice: null,
        offline: true,
        loading: false,
      ));

      // Create parameter queue for offline manager
      _createParameterQueue();
    } catch (e, stackTrace) {
      debugPrint("Error initializing offline mode: $e");
      debugPrintStack(stackTrace: stackTrace);
      await loadDevices();
    }
  }

  Future<void> goOnline() async {
    final currentState = state;
    if (!(currentState is DistingStateSynchronized && currentState.offline)) {
      // Only proceed if currently offline and synchronized
      // If already online or in a different state, loadDevices handles it
      await loadDevices();
      return;
    }
    debugPrint("[DistingCubit] Going online...");

    // Dispose offline manager first
    _offlineManager?.dispose();
    _offlineManager = null;

    // Check if we have details from the last online session
    if (_lastOnlineInputDevice != null &&
        _lastOnlineOutputDevice != null &&
        _lastOnlineSysExId != null) {
      debugPrint(
          "Attempting to reconnect using last known online connection...");
      try {
        // Attempt direct connection using stored details
        await connectToDevices(
            _lastOnlineInputDevice!,
            _lastOnlineOutputDevice!,
            _lastOnlineSysExId!); // Use stored details
        // If connectToDevices succeeds, it will emit the connected/synchronized state
        return; // Successfully reconnected
      } catch (e) {
        debugPrint(
            "Failed to reconnect using last known details: $e. Falling back to device selection.");
        // Clear potentially stale details if reconnection failed
        _lastOnlineInputDevice = null;
        _lastOnlineOutputDevice = null;
        _lastOnlineSysExId = null;
        // Fall through to loadDevices below
      }
    }

    // If no last connection details or direct reconnect failed, load devices normally
    debugPrint("No valid last connection details, proceeding to loadDevices.");
    disconnect(); // Ensure any residual MIDI connection is closed
    await loadDevices(); // Go back to device selection / auto-connect
  }

  Future<void> cancelSync() async {
    disconnect();
    await loadDevices();
  }

  Future<void> loadPresetOffline(FullPresetDetails presetDetails) async {
    final currentState = state;
    if (!(currentState is DistingStateSynchronized && currentState.offline)) {
      debugPrint("Error: Cannot load preset offline when not in offline mode.");
      return;
    }
    if (_offlineManager == null) {
      debugPrint("Error: Offline manager not initialized.");
      return;
    }

    debugPrint(
        "[DistingCubit] Loading preset offline: ${presetDetails.preset.name}");
    emit(currentState.copyWith(loading: true)); // Show loading

    try {
      // 1. Tell the offline manager to load the preset
      await _offlineManager!.initializeFromDb(presetDetails);

      // 2. Fetch the updated state FROM the manager
      final presetName = await _offlineManager!.requestPresetName() ?? "Error";
      final numAlgorithmsInPreset =
          await _offlineManager!.requestNumAlgorithmsInPreset() ?? 0;
      final slots = await fetchSlots(numAlgorithmsInPreset, _offlineManager!);

      // 3. Re-fetch metadata (algorithms and units don't change)
      final availableAlgorithmsInfo = await _fetchOfflineAlgorithms();
      final units = await _offlineManager!.requestUnitStrings() ?? [];
      final version =
          await _offlineManager!.requestVersionString() ?? "Offline";

      debugPrint(
          "[DistingCubit] Emitting updated offline state with loaded preset: $presetName");
      // 4. Emit the new synchronized state, still marked offline
      emit(DistingState.synchronized(
        disting: _offlineManager!,
        distingVersion: version,
        firmwareVersion: FirmwareVersion(version),
        presetName: presetName,
        algorithms: availableAlgorithmsInfo,
        slots: slots,
        unitStrings: units,
        offline: true,
        // Remain offline
        loading: false,
        screenshot: currentState.screenshot,
        // Preserve screenshot if any
        demo: currentState.demo, // Preserve demo status if any
      ));
    } catch (e, stackTrace) {
      debugPrint("Error loading preset offline: $e");
      debugPrintStack(stackTrace: stackTrace);
      emit(currentState.copyWith(loading: false)); // Stop loading on error
    }
  }

  // Helper to fetch algorithm metadata for offline mode
  Future<List<AlgorithmInfo>> _fetchOfflineAlgorithms() async {
    try {
      final allBasicAlgoEntries = await _metadataDao.getAllAlgorithms();
      final List<AlgorithmInfo> availableAlgorithmsInfo = [];

      final detailedFutures = allBasicAlgoEntries.map((basicEntry) async {
        return await _metadataDao.getFullAlgorithmDetails(basicEntry.guid);
      }).toList();

      final detailedResults = await Future.wait(detailedFutures);

      for (final details in detailedResults.whereType<FullAlgorithmDetails>()) {
        availableAlgorithmsInfo.add(AlgorithmInfo(
          guid: details.algorithm.guid,
          name: details.algorithm.name,
          algorithmIndex: -1,
          specifications: details.specifications
              .map((specEntry) => Specification(
                    name: specEntry.name,
                    min: specEntry.minValue,
                    max: specEntry.maxValue,
                    defaultValue: specEntry.defaultValue,
                    type: specEntry.type,
                  ))
              .toList(),
        ));
      }
      availableAlgorithmsInfo
          .sort((a, b) => a.name.toLowerCase().compareTo(b.name.toLowerCase()));
      return availableAlgorithmsInfo;
    } catch (e, stackTrace) {
      debugPrint("Error fetching offline algorithms metadata: $e");
      debugPrintStack(stackTrace: stackTrace);
      return []; // Return empty on error
    }
  }

  /// Refreshes the state from the Disting device (ONLINE ONLY).
  /// By default, performs a fast refresh of preset data only.
  /// Set [fullRefresh] to true to also re-download the algorithm library.
  Future<void> refresh({bool fullRefresh = false}) async {
    debugPrint("[Cubit] Refresh requested (fullRefresh: $fullRefresh).");
    final currentState = state;
    if (currentState is DistingStateSynchronized) {
      // *** Add check for offline mode ***
      if (currentState.offline) {
        debugPrint("[Cubit] Cannot refresh while offline.");
        return;
      }

      if (fullRefresh) {
        // Full refresh: re-download everything including algorithm library
        await _performSyncAndEmit();
      } else {
        // Fast refresh: only update preset data, then optionally refresh algorithms in background
        await _refreshStateFromManager();

        // Check if we should refresh algorithms in the background
        if (_shouldRefreshAlgorithms(currentState)) {
          _refreshAlgorithmsInBackground();
        }
      }
    } else {
      debugPrint("[Cubit] Cannot refresh: Not in Synchronized state.");
      // Optionally handle error or do nothing
    }
  }

  // Helper to create parameter queue for current manager
  void _createParameterQueue() {
    final manager = disting();
    if (manager != null) {
      _parameterQueue?.dispose();
      _parameterQueue = ParameterUpdateQueue(
        midiManager: manager,
        onParameterStringUpdated: _onParameterStringUpdated,
      );
      debugPrint('[DistingCubit] Created parameter update queue');
    }
  }

  // Helper to determine if algorithm library should be refreshed
  bool _shouldRefreshAlgorithms(DistingStateSynchronized currentState) {
    // For now, be conservative and only refresh algorithms if the list is empty
    // In the future, we could add more sophisticated logic like checking timestamps,
    // firmware version changes, or comparing algorithm counts
    return currentState.algorithms.isEmpty;
  }

  // Background refresh of algorithm library without blocking the UI
  void _refreshAlgorithmsInBackground() {
    debugPrint("[Cubit] Starting background algorithm refresh...");

    // Run asynchronously without awaiting
    () async {
      try {
        final currentState = state;
        if (currentState is! DistingStateSynchronized || currentState.offline) {
          return; // State changed, abort
        }

        final distingManager = requireDisting();

        // Fetch algorithm info in the background with prioritization
        try {
          final algorithms = await _fetchAlgorithmsWithPriority(distingManager,
              enableBackgroundCommunityLoading: true);

          // Only update if state is still synchronized and algorithms changed
          final newState = state;
          if (newState is DistingStateSynchronized &&
              !newState.offline &&
              algorithms.length != newState.algorithms.length) {
            debugPrint(
                "[Cubit] Background algorithm refresh completed, updating state with ${algorithms.length} algorithms.");
            emit(newState.copyWith(algorithms: algorithms));
          }
        } catch (e, stackTrace) {
          debugPrint(
              "Error during background algorithm refresh (continuing normally): $e");
          debugPrintStack(stackTrace: stackTrace);
          // Don't update state on algorithm fetch failure during background refresh
        }
      } catch (e, stackTrace) {
        debugPrint("Error during background algorithm refresh: $e");
        debugPrintStack(stackTrace: stackTrace);
        // Don't emit error state for background refresh failures
      }
    }();
  }

  // Handle parameter string updates from the queue
  void _onParameterStringUpdated(
      int algorithmIndex, int parameterNumber, String value) {
    final currentState = state;
    if (currentState is! DistingStateSynchronized) return;

    if (algorithmIndex < 0 || algorithmIndex >= currentState.slots.length) {
      return;
    }

    final currentSlot = currentState.slots[algorithmIndex];
    if (parameterNumber < 0 ||
        parameterNumber >= currentSlot.valueStrings.length) {
      return;
    }

    try {
      // Update the parameter string in the UI
      final updatedValueStrings =
          List<ParameterValueString>.from(currentSlot.valueStrings);
      updatedValueStrings[parameterNumber] = ParameterValueString(
        algorithmIndex: algorithmIndex,
        parameterNumber: parameterNumber,
        value: value,
      );

      final updatedSlot =
          currentSlot.copyWith(valueStrings: updatedValueStrings);
      final updatedSlots = List<Slot>.from(currentState.slots);
      updatedSlots[algorithmIndex] = updatedSlot;

      emit(currentState.copyWith(slots: updatedSlots));

      debugPrint(
          '[DistingCubit] Updated parameter string UI for $algorithmIndex:$parameterNumber = "$value"');
    } catch (e, stackTrace) {
      debugPrint('[DistingCubit] Error updating parameter string UI: $e');
      debugPrintStack(stackTrace: stackTrace);
    }
  }

  IDistingMidiManager requireDisting() {
    final d = disting();
    if (d == null) {
      throw Exception("Disting not connected");
    }
    return d;
  }

  IDistingMidiManager? disting() {
    return switch (state) {
      DistingStateConnected(disting: final d) => d,
      DistingStateSynchronized(disting: final d) => d,
      _ => null,
    };
  }

  List<T> replaceInList<T>(
    List<T> original,
    T element, {
    required int index,
  }) {
    if (index < 0 || index > original.length) {
      throw RangeError.index(index, original, "index out of bounds");
    }

    return [
      ...original.sublist(0, index),
      element,
      ...original.sublist(index + 1)
    ];
  }

  List<Slot> updateSlot(int algorithmIndex, List<Slot> slots,
      Slot Function(Slot) updateFunction) {
    return [
      ...slots.sublist(0, algorithmIndex),
      updateFunction(slots[algorithmIndex]),
      ...slots.sublist(algorithmIndex + 1),
    ];
  }

  Future<void> updateParameterValue({
    required int algorithmIndex,
    required int parameterNumber,
    required int value,
    required bool userIsChangingTheValue,
  }) async {
    // Acquire semaphore to block retry queue during user parameter updates
    _acquireCommandSemaphore();

    try {
      debugPrint("value = $value, userChanging = $userIsChangingTheValue");

      switch (state) {
        case DistingStateInitial():
        case DistingStateSelectDevice():
        case DistingStateConnected():
          break;
        case DistingStateSynchronized syncstate:
          var disting = requireDisting();

          // Always queue the parameter update for sending to device
          final currentSlot = syncstate.slots[algorithmIndex];
          final needsStringUpdate =
              parameterNumber < currentSlot.parameters.length &&
                  [13, 14, 17]
                      .contains(currentSlot.parameters[parameterNumber].unit);

          _parameterQueue?.updateParameter(
            algorithmIndex: algorithmIndex,
            parameterNumber: parameterNumber,
            value: value,
            needsStringUpdate: needsStringUpdate,
          );

          if (userIsChangingTheValue) {
            // Optimistic update during slider movement - just update the UI
            final newValue = ParameterValue(
              algorithmIndex: algorithmIndex,
              parameterNumber: parameterNumber,
              value: value,
            );

            emit(syncstate.copyWith(
              slots: updateSlot(
                algorithmIndex,
                syncstate.slots,
                (slot) {
                  return slot.copyWith(
                    values: replaceInList(
                      slot.values,
                      newValue,
                      index: parameterNumber,
                    ),
                  );
                },
              ),
            ));
          } else {
            // When user releases slider - do minimal additional processing

            // Special case for switching programs
            if (_isProgramParameter(
                syncstate, algorithmIndex, parameterNumber)) {
              _programSlotUpdate?.cancel();

              _programSlotUpdate =
                  CancelableOperation.fromFuture(Future.delayed(
                Duration(seconds: 2),
                () async {
                  final updatedSlot = await fetchSlot(disting, algorithmIndex);

                  emit(syncstate.copyWith(
                    slots: updateSlot(
                      algorithmIndex,
                      syncstate.slots,
                      (slot) {
                        return updatedSlot;
                      },
                    ),
                  ));
                },
              ));
            }

            // Anomaly Check - using the value we're setting
            if (parameterNumber < currentSlot.parameters.length) {
              final parameterInfo =
                  currentSlot.parameters.elementAt(parameterNumber);
              if (value < parameterInfo.min || value > parameterInfo.max) {
                debugPrint(
                    "Out-of-bounds data for device: algo $algorithmIndex, param $parameterNumber, value $value, expected ${parameterInfo.min}-${parameterInfo.max}");
                _refreshSlotAfterAnomaly(algorithmIndex);
                return; // Return early as the slot will be refreshed
              }
            }

            // Update UI with the final value immediately (optimistic)
            final newValue = ParameterValue(
              algorithmIndex: algorithmIndex,
              parameterNumber: parameterNumber,
              value: value,
            );

            emit(syncstate.copyWith(
              slots: updateSlot(
                algorithmIndex,
                syncstate.slots,
                (slot) {
                  return slot.copyWith(
                    values: replaceInList(
                      slot.values,
                      newValue,
                      index: parameterNumber,
                    ),
                  );
                },
              ),
            ));

            // The parameter queue will handle:
            // 1. Sending the parameter value to device
            // 2. Querying parameter string if needed
            // 3. Rate limiting and consolidation
          }
      }
    } finally {
      // Always release semaphore to allow retry queue to proceed
      _releaseCommandSemaphore();
    }
  }

  Future<void> onAlgorithmSelected(
    AlgorithmInfo algorithm,
    List<int> specifications,
  ) async {
    switch (state) {
      case DistingStateInitial():
      case DistingStateSelectDevice():
      case DistingStateConnected():
        break;
      case DistingStateSynchronized syncstate:
        final disting = syncstate.disting;
        List<int> specsToSend = specifications;

        // *** Adjust for offline: Use stored default specs if offline ***
        if (syncstate.offline) {
          final storedAlgoInfo = syncstate.algorithms.firstWhereOrNull(
            (a) => a.guid == algorithm.guid,
          );
          if (storedAlgoInfo != null) {
            specsToSend = storedAlgoInfo.specifications
                .map((s) => s.defaultValue)
                .toList();
            debugPrint(
                "[Offline Cubit] Using stored default specifications for ${algorithm.name}: $specsToSend");
          } else {
            debugPrint(
                "[Offline Cubit] Warning: Could not find stored AlgorithmInfo for ${algorithm.name}. Using passed specifications.");
          }
        }

        // Send the add algorithm request
        await disting.requestAddAlgorithm(algorithm, specsToSend);

        // Optimistic update: fetch just the new slot that was added
        try {
          final newSlotIndex =
              syncstate.slots.length; // New slot will be at the end
          final newSlot = await fetchSlot(disting, newSlotIndex);

          // Update state with the new slot appended
          final updatedSlots = [...syncstate.slots, newSlot];
          emit(syncstate.copyWith(slots: updatedSlots, loading: false));

          debugPrint(
              "[Cubit] Added algorithm '${algorithm.name}' to slot $newSlotIndex");
        } catch (e, stackTrace) {
          debugPrint("Error fetching new slot after adding algorithm: $e");
          debugPrintStack(stackTrace: stackTrace);
          // Fall back to full refresh on error
          await _refreshStateFromManager();
        }
        break;
    }
  }

  Future<void> onRemoveAlgorithm(int algorithmIndex) async {
    switch (state) {
      case DistingStateInitial():
      case DistingStateSelectDevice():
      case DistingStateConnected():
        break;
      case DistingStateSynchronized syncstate:
        // Cancel any pending verification from a previous operation
        _moveVerificationOperation?.cancel();

        // 1. Optimistic Update - Remove the slot and fix indices
        List<Slot> optimisticSlots = List.from(syncstate.slots);
        optimisticSlots.removeAt(algorithmIndex);

        // Fix algorithm indices for all slots after the removed one
        for (int i = algorithmIndex; i < optimisticSlots.length; i++) {
          optimisticSlots[i] = _fixAlgorithmIndex(optimisticSlots[i], i);
        }

        // Emit optimistic state
        emit(syncstate.copyWith(slots: optimisticSlots, loading: false));

        // 2. Manager Request
        final disting = requireDisting();
        // Don't await here, let it run in the background
        disting.requestRemoveAlgorithm(algorithmIndex).catchError((e, s) {
          debugPrint("Error sending remove algorithm request: $e");
          // Refresh immediately on error
          _refreshStateFromManager(delay: Duration.zero);
        });

        // 3. Verification
        _moveVerificationOperation = CancelableOperation.fromFuture(
          Future.delayed(const Duration(seconds: 2), () async {
            // Check if state is still synchronized before proceeding
            if (state is! DistingStateSynchronized) return;
            final verificationState = state as DistingStateSynchronized;

            // Only verify if the current state still matches the optimistic one we emitted
            final eq = const DeepCollectionEquality();
            if (!eq.equals(verificationState.slots, optimisticSlots)) {
              debugPrint(
                  "[Cubit Remove Verify] State changed before verification completed. Skipping verification.");
              return;
            }

            debugPrint(
                "[Cubit Remove Verify] Verifying optimistic removal of algorithm at index $algorithmIndex...");
            try {
              // Check if the number of algorithms matches our optimistic state
              final actualNumAlgorithms =
                  await disting.requestNumAlgorithmsInPreset() ?? 0;
              if (actualNumAlgorithms != optimisticSlots.length) {
                debugPrint(
                    "[Cubit Remove Verify] Algorithm count mismatch. Expected: ${optimisticSlots.length}, Actual: $actualNumAlgorithms");
                await _refreshStateFromManager(delay: Duration.zero);
                return;
              }

              // Verify GUIDs and Names for remaining slots
              bool mismatchDetected = false;
              for (int i = 0; i < optimisticSlots.length; i++) {
                final actualAlgorithm = await disting.requestAlgorithmGuid(i);
                final optimisticAlgorithm = optimisticSlots[i].algorithm;

                if (actualAlgorithm == null ||
                    actualAlgorithm.guid != optimisticAlgorithm.guid ||
                    actualAlgorithm.name != optimisticAlgorithm.name) {
                  mismatchDetected = true;
                  debugPrint(
                      "[Cubit Remove Verify] Mismatch detected at index $i. Expected: '${optimisticAlgorithm.name}' (GUID: ${optimisticAlgorithm.guid}), Actual: '${actualAlgorithm?.name ?? 'NULL'}' (GUID: ${actualAlgorithm?.guid ?? 'NULL'})");
                  break;
                }
              }

              if (mismatchDetected) {
                debugPrint(
                    "[Cubit Remove Verify] Optimistic state INCORRECT based on GUID/Name check. Reverting to actual state.");
                await _refreshStateFromManager(delay: Duration.zero);
              } else {
                debugPrint("[Cubit Remove Verify] Optimistic state CORRECT.");
              }
            } catch (e, stackTrace) {
              debugPrint("[Cubit Remove Verify] Error during verification: $e");
              debugPrintStack(stackTrace: stackTrace);
              await _refreshStateFromManager(delay: Duration.zero);
            }
          }),
          onCancel: () =>
              debugPrint("[Cubit Remove Verify] Verification cancelled."),
        );
        break;
    }
  }

  void renamePreset(String newName) async {
    final currentState = state;
    if (currentState is DistingStateSynchronized) {
      final disting = currentState.disting;
      // Allow renaming offline, OfflineDistingMidiManager handles it
      disting.requestSetPresetName(newName);

      await Future.delayed(
          const Duration(milliseconds: 50)); // Shorter delay okay?
      await _refreshStateFromManager(); // Refresh state from manager
    }
  }

  Future<int> moveAlgorithmUp(int algorithmIndex) async {
    debugPrint("moveAlgorithmUp $algorithmIndex");

    final currentState = state;
    if (currentState is! DistingStateSynchronized) return algorithmIndex;
    if (algorithmIndex == 0) return 0;

    // Cancel any pending verification from a previous move
    _moveVerificationOperation?.cancel();

    final syncstate = currentState;
    final slots = syncstate.slots;

    // 1. Optimistic Update
    // Identify the two slots involved in the swap
    final slotToMove = slots[algorithmIndex];
    final slotToSwapWith = slots[algorithmIndex - 1];

    // Create corrected versions with updated internal indices
    final correctedMovedSlot =
        _fixAlgorithmIndex(slotToMove, algorithmIndex - 1);
    final correctedSwappedSlot =
        _fixAlgorithmIndex(slotToSwapWith, algorithmIndex);

    // Build the new list with only the swapped slots corrected and reordered
    List<Slot> optimisticSlotsCorrected = List.from(slots); // Start with a copy
    optimisticSlotsCorrected[algorithmIndex - 1] =
        correctedMovedSlot; // Moved slot goes to the upper position
    optimisticSlotsCorrected[algorithmIndex] =
        correctedSwappedSlot; // Swapped slot goes to the lower position

    // Emit optimistic state
    emit(syncstate.copyWith(slots: optimisticSlotsCorrected, loading: false));

    // 2. Manager Request
    final disting = requireDisting();
    // Don't await here, let it run in the background
    disting.requestMoveAlgorithmUp(algorithmIndex).catchError((e, s) {
      debugPrint("Error sending move up request: $e");
      // Optionally trigger a full refresh on error?
      _refreshStateFromManager(
          delay: Duration.zero); // Refresh immediately on error
    });

    // 3. Verification
    _moveVerificationOperation = CancelableOperation.fromFuture(
      Future.delayed(const Duration(seconds: 2), () async {
        // Check if state is still synchronized before proceeding
        if (state is! DistingStateSynchronized) return;
        final verificationState = state as DistingStateSynchronized;

        // Only verify if the current state *still* matches the optimistic one we emitted.
        // If it changed due to user interaction or another update, the verification is moot.
        // Use a deep equality check for the slots.
        final eq = const DeepCollectionEquality();
        if (!eq.equals(verificationState.slots, optimisticSlotsCorrected)) {
          debugPrint(
              "[Cubit Move Verify] State changed before verification completed. Skipping verification.");
          return;
        }

        debugPrint(
            "[Cubit Move Verify] Verifying optimistic move up for index $algorithmIndex...");
        try {
          // --- Verification: Check GUIDs and Names ---
          bool mismatchDetected = false;
          for (int i = 0; i < optimisticSlotsCorrected.length; i++) {
            final actualAlgorithm = await disting.requestAlgorithmGuid(i);
            final optimisticAlgorithm = optimisticSlotsCorrected[i].algorithm;

            // Compare GUID and Name
            if (actualAlgorithm == null ||
                actualAlgorithm.guid != optimisticAlgorithm.guid ||
                actualAlgorithm.name != optimisticAlgorithm.name) {
              mismatchDetected = true;
              debugPrint(
                  "[Cubit Move Verify] Mismatch detected at index $i. Expected: '${optimisticAlgorithm.name}' (GUID: ${optimisticAlgorithm.guid}), Actual: '${actualAlgorithm?.name ?? 'NULL'}' (GUID: ${actualAlgorithm?.guid ?? 'NULL'})");
              break; // No need to check further
            }
          }
          // --- End Verification ---

          if (mismatchDetected) {
            debugPrint(
                "[Cubit Move Verify] Optimistic state INCORRECT based on GUID/Name check. Reverting to actual state.");
            // If mismatch, only fetch the actual slots, keep other metadata.
            final actualSlots =
                await fetchSlots(optimisticSlotsCorrected.length, disting);

            emit(DistingState.synchronized(
              disting: verificationState.disting,
              // Keep manager and other state
              distingVersion: verificationState.distingVersion,
              firmwareVersion: verificationState.firmwareVersion,
              presetName: verificationState.presetName,
              // Use existing preset name
              algorithms: verificationState.algorithms,
              slots: actualSlots,
              // Use actual slots
              unitStrings: verificationState.unitStrings,
              inputDevice: verificationState.inputDevice,
              outputDevice: verificationState.outputDevice,
              screenshot: verificationState.screenshot,
              loading: false,
              demo: verificationState.demo,
              offline: verificationState.offline,
            ));
          } else {
            debugPrint("[Cubit Move Verify] Optimistic state CORRECT.");
          }
        } catch (e, stackTrace) {
          debugPrint("[Cubit Move Verify] Error during verification: $e");
          debugPrintStack(stackTrace: stackTrace);
          // Optionally trigger a full refresh on verification error?
          // Avoid emitting potentially stale state on error. A full refresh might be safer.
          _refreshStateFromManager(delay: Duration.zero);
        }
      }),
      onCancel: () => debugPrint("[Cubit Move Verify] Verification cancelled."),
    );

    // 4. Return optimistic index
    return algorithmIndex - 1;
  }

  Future<int> moveAlgorithmDown(int algorithmIndex) async {
    debugPrint("moveAlgorithmDown $algorithmIndex");

    final currentState = state;
    if (currentState is! DistingStateSynchronized) return algorithmIndex;
    final syncstate = currentState;
    final slots = syncstate.slots;
    if (algorithmIndex >= slots.length - 1) return algorithmIndex;

    // Cancel any pending verification from a previous move
    _moveVerificationOperation?.cancel();

    // 1. Optimistic Update
    // Identify the two slots involved in the swap
    final slotToMove = slots[algorithmIndex];
    final slotToSwapWith = slots[algorithmIndex + 1];

    // Create corrected versions with updated internal indices
    final correctedMovedSlot =
        _fixAlgorithmIndex(slotToMove, algorithmIndex + 1);
    final correctedSwappedSlot =
        _fixAlgorithmIndex(slotToSwapWith, algorithmIndex);

    // Build the new list with only the swapped slots corrected and reordered
    List<Slot> optimisticSlotsCorrected = List.from(slots); // Start with a copy
    optimisticSlotsCorrected[algorithmIndex] =
        correctedSwappedSlot; // Swapped slot goes to the upper position
    optimisticSlotsCorrected[algorithmIndex + 1] =
        correctedMovedSlot; // Moved slot goes to the lower position

    // Emit optimistic state
    emit(syncstate.copyWith(slots: optimisticSlotsCorrected, loading: false));

    // 2. Manager Request
    final disting = requireDisting();
    // Don't await here, let it run in the background
    disting.requestMoveAlgorithmDown(algorithmIndex).catchError((e, s) {
      debugPrint("Error sending move down request: $e");
      _refreshStateFromManager(
          delay: Duration.zero); // Refresh immediately on error
    });

    // 3. Verification
    _moveVerificationOperation = CancelableOperation.fromFuture(
      Future.delayed(const Duration(seconds: 2), () async {
        if (state is! DistingStateSynchronized) return;
        final verificationState = state as DistingStateSynchronized;

        final eq = const DeepCollectionEquality();
        if (!eq.equals(verificationState.slots, optimisticSlotsCorrected)) {
          debugPrint(
              "[Cubit Move Verify] State changed before verification completed. Skipping verification.");
          return;
        }

        debugPrint(
            "[Cubit Move Verify] Verifying optimistic move down for index $algorithmIndex...");
        try {
          // --- Verification: Check GUIDs and Names ---
          bool mismatchDetected = false;
          for (int i = 0; i < optimisticSlotsCorrected.length; i++) {
            final actualAlgorithm = await disting.requestAlgorithmGuid(i);
            final optimisticAlgorithm = optimisticSlotsCorrected[i].algorithm;

            // Compare GUID and Name
            if (actualAlgorithm == null ||
                actualAlgorithm.guid != optimisticAlgorithm.guid ||
                actualAlgorithm.name != optimisticAlgorithm.name) {
              mismatchDetected = true;
              debugPrint(
                  "[Cubit Move Verify] Mismatch detected at index $i. Expected: '${optimisticAlgorithm.name}' (GUID: ${optimisticAlgorithm.guid}), Actual: '${actualAlgorithm?.name ?? 'NULL'}' (GUID: ${actualAlgorithm?.guid ?? 'NULL'})");
              break; // No need to check further
            }
          }
          // --- End Verification ---

          if (mismatchDetected) {
            debugPrint(
                "[Cubit Move Verify] Optimistic state INCORRECT based on GUID/Name check. Reverting to actual state.");
            // If mismatch, only fetch the actual slots, keep other metadata.
            final actualSlots =
                await fetchSlots(optimisticSlotsCorrected.length, disting);

            emit(DistingState.synchronized(
              disting: verificationState.disting,
              // Keep manager and other state
              distingVersion: verificationState.distingVersion,
              firmwareVersion: verificationState.firmwareVersion,
              presetName: verificationState.presetName,
              // Use existing preset name
              algorithms: verificationState.algorithms,
              slots: actualSlots,
              // Use actual slots
              unitStrings: verificationState.unitStrings,
              inputDevice: verificationState.inputDevice,
              outputDevice: verificationState.outputDevice,
              screenshot: verificationState.screenshot,
              loading: false,
              demo: verificationState.demo,
              offline: verificationState.offline,
            ));
          } else {
            debugPrint("[Cubit Move Verify] Optimistic state CORRECT.");
          }
        } catch (e, stackTrace) {
          debugPrint("[Cubit Move Verify] Error during verification: $e");
          debugPrintStack(stackTrace: stackTrace);
          _refreshStateFromManager(delay: Duration.zero);
        }
      }),
      onCancel: () => debugPrint("[Cubit Move Verify] Verification cancelled."),
    );

    // 4. Return optimistic index
    return algorithmIndex + 1;
  }

  Future<void> newPreset() async {
    final currentState = state;
    if (currentState is DistingStateSynchronized) {
      final disting = requireDisting();
      await disting.requestNewPreset();
      await _refreshStateFromManager(); // Use helper
    } else {
      // Handle other cases or errors
    }
  }

  Future<void> loadPreset(String name, bool append) async {
    final currentState = state;
    if (currentState is DistingStateSynchronized) {
      // Prevent online load preset when offline
      if (currentState.offline) {
        debugPrint("Error: Cannot load device preset while offline.");
        return;
      }
      final disting = requireDisting();

      emit(currentState.copyWith(loading: true));

      await disting.requestLoadPreset(name, append);

      // Use the common refresh helper
      await _refreshStateFromManager();
    } else {
      // Handle other cases or errors
    }
  }

  Future<void> saveMapping(
      int algorithmIndex, int parameterNumber, PackedMappingData data) async {
    switch (state) {
      case DistingStateSynchronized _:
        final disting = requireDisting();
        await disting.requestSetMapping(algorithmIndex, parameterNumber, data);
        await _refreshStateFromManager(); // Refresh state from manager
        break;
      default:
      // Handle other cases or errors
    }
  }

  void renameSlot(int algorithmIndex, String newName) async {
    final currentState = state;
    if (currentState is DistingStateSynchronized) {
      final disting = requireDisting();
      // Send the name update to the manager (online or offline)
      await disting.requestSendSlotName(algorithmIndex, newName);

      // Trigger a refresh to get the updated name from the manager
      await _refreshStateFromManager();
    }
  }

  // --- Helper Methods ---

  // Helper to refresh state from the current manager (online or offline)
  Future<void> _refreshStateFromManager({
    Duration delay = const Duration(milliseconds: 50), // Shorter default delay
  }) async {
    final currentState = state;
    if (currentState is! DistingStateSynchronized) {
      debugPrint("[Cubit] Cannot refresh state: Not in Synchronized state.");
      return;
    }

    emit(currentState.copyWith(loading: true)); // Show loading
    await Future.delayed(delay);

    final disting = currentState.disting; // Could be online or offline

    try {
      final numAlgorithmsInPreset =
          (await disting.requestNumAlgorithmsInPreset()) ?? 0;
      final presetName = await disting.requestPresetName() ?? "Error";
      List<Slot> slots = await fetchSlots(numAlgorithmsInPreset, disting);

      emit(currentState.copyWith(
        loading: false,
        presetName: presetName,
        slots: slots,
        // Keep other fields like disting, version, algorithms, units, offline status
      ));
    } catch (e, stackTrace) {
      debugPrint("Error refreshing state from manager: $e");
      debugPrintStack(stackTrace: stackTrace);
      emit(currentState.copyWith(loading: false)); // Stop loading on error
    }
  }

  List<RoutingInformation> buildRoutingInformation() {
    switch (state) {
      case DistingStateSynchronized syncstate:
        return syncstate.slots
            .where((slot) => slot.routing.algorithmIndex != -1)
            .map((slot) => RoutingInformation(
                algorithmIndex: slot.routing.algorithmIndex,
                routingInfo: slot.routing.routingInfo,
                algorithmName: (slot.algorithm.name.isNotEmpty)
                    ? slot.algorithm.name
                    : syncstate.algorithms
                        .firstWhere(
                          (element) => element.guid == slot.algorithm.guid,
                        )
                        .name))
            .toList();
      default:
        return [];
    }
  }

  bool _isProgramParameter(DistingStateSynchronized state, int algorithmIndex,
          int parameterNumber) =>
      (state.slots[algorithmIndex].parameters[parameterNumber].name ==
          "Program") &&
      (("spin" == state.slots[algorithmIndex].algorithm.guid) ||
          ("lua " == state.slots[algorithmIndex].algorithm.guid));

  Slot _fixAlgorithmIndex(Slot slot, int algorithmIndex) {
    // Run through all of the parts of the slot and replace the algorithm index
    // with the new one by manually constructing new objects.
    return Slot(
      algorithm: slot.algorithm.copyWith(algorithmIndex: algorithmIndex),
      routing: RoutingInfo(
          algorithmIndex: algorithmIndex,
          routingInfo: slot.routing.routingInfo),
      pages: ParameterPages(
          algorithmIndex: algorithmIndex, pages: slot.pages.pages),
      parameters: slot.parameters
          .map((parameter) => ParameterInfo(
              algorithmIndex: algorithmIndex,
              parameterNumber: parameter.parameterNumber,
              min: parameter.min,
              max: parameter.max,
              defaultValue: parameter.defaultValue,
              unit: parameter.unit,
              name: parameter.name,
              powerOfTen: parameter.powerOfTen))
          .toList(),
      values: slot.values
          .map((value) => ParameterValue(
              algorithmIndex: algorithmIndex,
              parameterNumber: value.parameterNumber,
              value: value.value))
          .toList(),
      enums: slot.enums
          .map((enums) => ParameterEnumStrings(
              algorithmIndex: algorithmIndex,
              parameterNumber: enums.parameterNumber,
              values: enums.values))
          .toList(),
      mappings: slot.mappings
          .map((mapping) => Mapping(
                algorithmIndex: algorithmIndex,
                parameterNumber: mapping.parameterNumber,
                packedMappingData: mapping.packedMappingData,
              ))
          .toList(),
      valueStrings: slot.valueStrings
          .map((valueStrings) => ParameterValueString(
              algorithmIndex: algorithmIndex,
              parameterNumber: valueStrings.parameterNumber,
              value: valueStrings.value))
          .toList(),
    );
  }

  void setDisplayMode(DisplayMode displayMode) {
    requireDisting().let((disting) {
      disting.requestWake();
      disting.requestSetDisplayMode(displayMode);
    });
  }

  List<MappedParameter> buildMappedParameterList() {
    switch (state) {
      case DistingStateSynchronized syncstate:
        // return a list of parameters that have active mappings
        // from the state.
        return syncstate.slots.fold(
          List<MappedParameter>.empty(growable: true),
          (acc, slot) {
            acc.addAll(slot.mappings
                .where((mapping) =>
                    mapping.parameterNumber != -1 &&
                    mapping.packedMappingData.isMapped())
                .map(
              (mapping) {
                var parameterNumber = mapping.parameterNumber;
                return MappedParameter(
                  parameter: slot.parameters[parameterNumber],
                  value: slot.values[parameterNumber],
                  enums: slot.enums[parameterNumber],
                  valueString: slot.valueStrings[parameterNumber],
                  mapping: mapping,
                  algorithm: slot.algorithm,
                );
              },
            ).toList());
            return acc;
          },
        );
      default:
        return [];
    }
  }

// Map to hold an active polling task for each mapped parameter,
// keyed by a composite key (e.g. "algorithmIndex_parameterNumber").
  final Map<String, _PollingTask> _pollingTasks = {};

// Starts polling for each mapped parameter.
  void startPollingMappedParameters() {
    stopPollingMappedParameters(); // Clear any previous tasks.
    if (state is! DistingStateSynchronized) return;
    final mappedParams = buildMappedParameterList();
    for (final param in mappedParams) {
      final key =
          '${param.parameter.algorithmIndex}_${param.parameter.parameterNumber}';
      _pollingTasks[key] = _PollingTask();
      _pollIndividualParameter(param, key);
    }
  }

// Stops all polling tasks.
  void stopPollingMappedParameters() {
    _pollingTasks.clear();
  }

// Polls a single mapped parameter recursively.
  Future<void> _pollIndividualParameter(
      MappedParameter mapped, String key) async {
    // If the task has been cancelled or state is not synchronized, stop.
    final task = _pollingTasks[key];
    if (task == null || !task.active || state is! DistingStateSynchronized) {
      return;
    }

    // Define intervals and threshold.
    const Duration fastInterval = Duration(milliseconds: 100);
    const Duration slowInterval = Duration(milliseconds: 1000);
    const int fastToSlowThreshold = 3;

    try {
      final disting = requireDisting();
      // Request the current parameter value.
      final newValue = await disting.requestParameterValue(
        mapped.parameter.algorithmIndex,
        mapped.parameter.parameterNumber,
      );
      if (newValue == null) return;

      // Anomaly Check
      if (newValue.value < mapped.parameter.min ||
          newValue.value > mapped.parameter.max) {
        debugPrint(
            "Out-of-bounds data from device (polling): algo ${mapped.parameter.algorithmIndex}, param ${mapped.parameter.parameterNumber}, value ${newValue.value}, expected ${mapped.parameter.min}-${mapped.parameter.max}");
        _refreshSlotAfterAnomaly(mapped.parameter.algorithmIndex);
        // Unlike in updateParameterValue, we don't return early here.
        // The polling loop will continue, and the refresh will eventually correct the state.
      }
      // End Anomaly Check

      final currentState = state;
      if (currentState is DistingStateSynchronized) {
        // Add boundary checks before accessing slots and values
        if (mapped.parameter.algorithmIndex >= currentState.slots.length) {
          debugPrint(
              "[Polling] Slot index ${mapped.parameter.algorithmIndex} is out of bounds after potential refresh. Stopping poll for this parameter.");
          _pollingTasks.remove(key); // Remove task to stop polling
          return;
        }
        final currentSlot = currentState.slots[mapped.parameter.algorithmIndex];
        // Check if parameter number is still valid
        if (mapped.parameter.parameterNumber >= currentSlot.values.length) {
          debugPrint(
              "[Polling] Parameter number ${mapped.parameter.parameterNumber} out of bounds for slot ${mapped.parameter.algorithmIndex} after potential refresh. Stopping poll for this parameter.");
          _pollingTasks.remove(key); // Remove task to stop polling
          return;
        }
        final currentValue =
            currentSlot.values[mapped.parameter.parameterNumber];
        if (newValue.value != currentValue.value) {
          // A change was detected: update state and reset no-change count.
          final updatedSlots = updateSlot(
            mapped.parameter.algorithmIndex,
            currentState.slots,
            (slot) => slot.copyWith(
              values: replaceInList(
                slot.values,
                newValue,
                index: mapped.parameter.parameterNumber,
              ),
            ),
          );
          emit(currentState.copyWith(slots: updatedSlots));
          task.noChangeCount = 0;
          // Continue polling quickly.
          await Future.delayed(fastInterval);
        } else {
          // No change: increment counter and choose interval.
          task.noChangeCount++;
          final delay = (task.noChangeCount >= fastToSlowThreshold)
              ? slowInterval
              : fastInterval;
          await Future.delayed(delay);
        }
      }
    } catch (e) {
      // In case of an error, wait a bit before retrying.
      await Future.delayed(slowInterval);
    }

    // Continue polling this parameter if it's still active.
    if (_pollingTasks.containsKey(key)) {
      _pollIndividualParameter(mapped, key);
    }
  }

  Future<void> resetOutputs(Slot slot, int outputIndex) async {
    final disting = requireDisting();

    slot.parameters
        .where((p) =>
            p.name.toLowerCase().contains("output") &&
            p.min == 0 &&
            p.max == 28)
        .forEach(
          (p) => disting.setParameterValue(
            p.algorithmIndex,
            p.parameterNumber,
            outputIndex,
          ),
        );
    refresh();
  }

  Future<List<Slot>> fetchSlots(
      int numAlgorithmsInPreset, IDistingMidiManager disting) async {
    final stopwatch = Stopwatch()..start();
    debugPrint(
        "[fetchSlots] Starting: Requesting $numAlgorithmsInPreset slots...");

    final slotsFutures =
        List.generate(numAlgorithmsInPreset, (algorithmIndex) async {
      return await fetchSlot(disting, algorithmIndex);
    });

    // Finish off the requests
    final slots = await Future.wait(slotsFutures);
    final totalTime = stopwatch.elapsedMilliseconds;
    debugPrint(
        "[fetchSlots] COMPLETED: Fetched ${slots.length} slots in ${totalTime}ms (avg ${totalTime ~/ (numAlgorithmsInPreset > 0 ? numAlgorithmsInPreset : 1)}ms per slot)");
    return slots;
  }

  /// Concurrency limit for per-parameter calls.
  /// Tune this — 4-6 usually keeps the module happy without stalling.
  static const int kParallel = 4;

  // Background retry queue for failed parameter requests
  final List<_ParameterRetryRequest> _parameterRetryQueue = [];

  // Semaphore to ensure retry queue has lower priority than active commands
  int _activeCommandCount = 0;
  final _commandSemaphore = Completer<void>();

  // Background retry for failed parameter requests
  void _queueParameterRetry(_ParameterRetryRequest request) {
    _parameterRetryQueue.add(request);
    debugPrint(
        '[fetchSlot] Queued for background retry: ${request.type} for slot ${request.slotIndex} param ${request.paramIndex}');
  }

  // Acquire semaphore for active commands (blocks retry queue)
  void _acquireCommandSemaphore() {
    _activeCommandCount++;
    if (_activeCommandCount == 1) {
      debugPrint('[Cubit] Active command started - retry queue will wait');
    }
  }

  // Release semaphore for active commands (allows retry queue)
  void _releaseCommandSemaphore() {
    _activeCommandCount--;
    if (_activeCommandCount == 0) {
      debugPrint('[Cubit] No active commands - retry queue can proceed');
      if (!_commandSemaphore.isCompleted) {
        _commandSemaphore.complete();
      }
    }
    if (_activeCommandCount < 0) {
      debugPrint(
          '[Cubit] Warning: Command semaphore count went negative, resetting to 0');
      _activeCommandCount = 0;
    }
  }

  // Wait for semaphore to be available (no active commands)
  Future<void> _waitForCommandSemaphore() async {
    while (_activeCommandCount > 0) {
      final completer = Completer<void>();
      if (_activeCommandCount == 0) break;

      // Wait for active commands to complete or timeout after reasonable period
      await Future.any([
        completer.future,
        Future.delayed(const Duration(seconds: 5))
        // Timeout to prevent deadlock
      ]);

      // Brief yield to check again
      await Future.delayed(const Duration(milliseconds: 100));
    }
  }

  // Process the retry queue in the background with low priority
  Future<void> _processParameterRetryQueue(IDistingMidiManager disting) async {
    if (_parameterRetryQueue.isEmpty) return;

    debugPrint(
        '[Cubit] Starting low-priority background retry for ${_parameterRetryQueue.length} failed parameter requests');

    final retryList = List.from(_parameterRetryQueue);
    _parameterRetryQueue.clear();

    // Add initial delay to let any pending operations complete
    await Future.delayed(const Duration(seconds: 2));

    for (int i = 0; i < retryList.length; i++) {
      final request = retryList[i];

      // Wait for semaphore - only proceed when no active commands
      await _waitForCommandSemaphore();

      try {
        // Longer delay between retries to maintain low priority
        await Future.delayed(const Duration(milliseconds: 500));

        // Periodically yield to event loop for longer pauses to allow user operations
        if (i > 0 && i % 3 == 0) {
          debugPrint(
              '[Cubit] Background retry yielding to user operations (processed $i/${retryList.length})');
          await Future.delayed(const Duration(seconds: 1));
        }

        // Wait again before the actual retry request to ensure no commands started
        await _waitForCommandSemaphore();

        // Additional micro-yield to event loop before each request
        await Future.delayed(Duration.zero);

        switch (request.type) {
          case _ParameterRetryType.info:
            final info = await disting.requestParameterInfo(
                request.slotIndex, request.paramIndex);
            if (info != null) {
              await _updateSlotParameterInfo(
                  request.slotIndex, request.paramIndex, info);
              debugPrint(
                  '[Cubit] Background retry succeeded: parameter info for slot ${request.slotIndex} param ${request.paramIndex}');
            }
            break;
          case _ParameterRetryType.enumStrings:
            final enums = await disting.requestParameterEnumStrings(
                request.slotIndex, request.paramIndex);
            if (enums != null) {
              await _updateSlotParameterEnums(
                  request.slotIndex, request.paramIndex, enums);
              debugPrint(
                  '[Cubit] Background retry succeeded: enum strings for slot ${request.slotIndex} param ${request.paramIndex}');
            }
            break;
          case _ParameterRetryType.mappings:
            final mappings = await disting.requestMappings(
                request.slotIndex, request.paramIndex);
            if (mappings != null) {
              await _updateSlotParameterMappings(
                  request.slotIndex, request.paramIndex, mappings);
              debugPrint(
                  '[Cubit] Background retry succeeded: mappings for slot ${request.slotIndex} param ${request.paramIndex}');
            }
            break;
          case _ParameterRetryType.valueStrings:
            final valueStrings = await disting.requestParameterValueString(
                request.slotIndex, request.paramIndex);
            if (valueStrings != null) {
              await _updateSlotParameterValueStrings(
                  request.slotIndex, request.paramIndex, valueStrings);
              debugPrint(
                  '[Cubit] Background retry succeeded: value strings for slot ${request.slotIndex} param ${request.paramIndex}');
            }
            break;
        }
      } catch (e) {
        debugPrint(
            '[Cubit] Background retry failed for ${request.type} slot ${request.slotIndex} param ${request.paramIndex}: $e');
        // Add extra delay after failures to avoid overwhelming the device
        await Future.delayed(const Duration(milliseconds: 200));
      }
    }

    debugPrint(
        '[Cubit] Low-priority background parameter retry processing complete');
  }

  // State update methods for retry results
  Future<void> _updateSlotParameterInfo(
      int slotIndex, int paramIndex, ParameterInfo info) async {
    final currentState = state;
    if (currentState is! DistingStateSynchronized ||
        slotIndex >= currentState.slots.length) {
      return;
    }

    final slot = currentState.slots[slotIndex];
    if (paramIndex >= slot.parameters.length) {
      return;
    }

    final updatedParameters = List<ParameterInfo>.from(slot.parameters);
    updatedParameters[paramIndex] = info;

    final updatedSlot = slot.copyWith(parameters: updatedParameters);
    final updatedSlots = List<Slot>.from(currentState.slots);
    updatedSlots[slotIndex] = updatedSlot;

    emit(currentState.copyWith(slots: updatedSlots));
  }

  Future<void> _updateSlotParameterEnums(
      int slotIndex, int paramIndex, ParameterEnumStrings enums) async {
    final currentState = state;
    if (currentState is! DistingStateSynchronized ||
        slotIndex >= currentState.slots.length) {
      return;
    }

    final slot = currentState.slots[slotIndex];
    if (paramIndex >= slot.enums.length) {
      return;
    }

    final updatedEnums = List<ParameterEnumStrings>.from(slot.enums);
    updatedEnums[paramIndex] = enums;

    final updatedSlot = slot.copyWith(enums: updatedEnums);
    final updatedSlots = List<Slot>.from(currentState.slots);
    updatedSlots[slotIndex] = updatedSlot;

    emit(currentState.copyWith(slots: updatedSlots));
  }

  Future<void> _updateSlotParameterMappings(
      int slotIndex, int paramIndex, Mapping mappings) async {
    final currentState = state;
    if (currentState is! DistingStateSynchronized ||
        slotIndex >= currentState.slots.length) {
      return;
    }

    final slot = currentState.slots[slotIndex];
    if (paramIndex >= slot.mappings.length) {
      return;
    }

    final updatedMappings = List<Mapping>.from(slot.mappings);
    updatedMappings[paramIndex] = mappings;

    final updatedSlot = slot.copyWith(mappings: updatedMappings);
    final updatedSlots = List<Slot>.from(currentState.slots);
    updatedSlots[slotIndex] = updatedSlot;

    emit(currentState.copyWith(slots: updatedSlots));
  }

  Future<void> _updateSlotParameterValueStrings(
      int slotIndex, int paramIndex, ParameterValueString valueStrings) async {
    final currentState = state;
    if (currentState is! DistingStateSynchronized ||
        slotIndex >= currentState.slots.length) {
      return;
    }

    final slot = currentState.slots[slotIndex];
    if (paramIndex >= slot.valueStrings.length) {
      return;
    }

    final updatedValueStrings =
        List<ParameterValueString>.from(slot.valueStrings);
    updatedValueStrings[paramIndex] = valueStrings;

    final updatedSlot = slot.copyWith(valueStrings: updatedValueStrings);
    final updatedSlots = List<Slot>.from(currentState.slots);
    updatedSlots[slotIndex] = updatedSlot;

    emit(currentState.copyWith(slots: updatedSlots));
  }

  Future<Slot> fetchSlot(
    IDistingMidiManager disting,
    int algorithmIndex,
  ) async {
    final sw = Stopwatch()..start();
    debugPrint('[fetchSlot] start slot $algorithmIndex');

    /* ------------------------------------------------------------------ *
   * 1-2.  Pages  |  #Parameters  |  Algorithm GUID  |  All Values      *
   * ------------------------------------------------------------------ */
    // Fetch essential info first (these usually don't timeout)
    final essentialResults = await Future.wait([
      disting.requestParameterPages(algorithmIndex),
      disting.requestNumberOfParameters(algorithmIndex),
      disting.requestAlgorithmGuid(algorithmIndex),
    ]);

    final pages = (essentialResults[0] as ParameterPages?) ??
        ParameterPages(algorithmIndex: algorithmIndex, pages: []);
    final numParams =
        (essentialResults[1] as NumParameters?)?.numParameters ?? 0;
    final guid = essentialResults[2] as Algorithm?;

    // Try to get parameter values with retry and longer timeout
    List<ParameterValue> allValues;
    try {
      final paramValuesResult =
          await disting.requestAllParameterValues(algorithmIndex);
      allValues = paramValuesResult?.values ??
          List<ParameterValue>.generate(
              numParams, (_) => ParameterValue.filler());
      debugPrint('[fetchSlot] Got parameter values for slot $algorithmIndex');
    } catch (e) {
      debugPrint(
          '[fetchSlot] Parameter values failed for slot $algorithmIndex: $e - retrying with longer timeout');
      try {
        // Retry with a longer timeout - give it more time to respond
        await Future.delayed(
            const Duration(milliseconds: 500)); // Brief pause before retry
        final retryResult =
            await disting.requestAllParameterValues(algorithmIndex);
        allValues = retryResult?.values ??
            List<ParameterValue>.generate(
                numParams, (_) => ParameterValue.filler());
        debugPrint(
            '[fetchSlot] Parameter values retry succeeded for slot $algorithmIndex');
      } catch (retryError) {
        debugPrint(
            '[fetchSlot] Parameter values retry also failed for slot $algorithmIndex: $retryError - using default values');
        allValues = List<ParameterValue>.generate(
            numParams, (_) => ParameterValue.filler());
      }
    }

    debugPrint('[fetchSlot] meta finished in ${sw.elapsedMilliseconds} ms');

    /* Visible-parameter set (built from pages) */
    final visible = pages.pages.expand((p) => p.parameters).toSet();

    /* ------------------------------------------------------------------ *
   * 3. Parameter-info phase (throttled)                                *
   * ------------------------------------------------------------------ */
    final parameters =
        List<ParameterInfo>.filled(numParams, ParameterInfo.filler());
    await _forEachLimited(
      Iterable<int>.generate(numParams).where((i) => visible.contains(i)),
      (param) async {
        try {
          final info =
              await disting.requestParameterInfo(algorithmIndex, param);
          parameters[param] = info ?? ParameterInfo.filler();
          if (info == null) {
            _queueParameterRetry(_ParameterRetryRequest(
              slotIndex: algorithmIndex,
              paramIndex: param,
              type: _ParameterRetryType.info,
            ));
          }
        } catch (e) {
          debugPrint(
              '[fetchSlot] Parameter info failed for slot $algorithmIndex param $param: $e - queuing for retry');
          parameters[param] = ParameterInfo.filler();
          _queueParameterRetry(_ParameterRetryRequest(
            slotIndex: algorithmIndex,
            paramIndex: param,
            type: _ParameterRetryType.info,
          ));
        }
      },
    );
    debugPrint('[fetchSlot] ParameterInfo ${sw.elapsedMilliseconds} ms');

    /* Pre-calculate which params are enumerated / mappable / string */
    bool isEnum(int i) => parameters[i].unit == 1;
    bool isString(int i) => const {13, 14, 17}.contains(parameters[i].unit);
    bool isMappable(int i) =>
        parameters[i].unit != 0 && parameters[i].unit != -1;

    /* ------------------------------------------------------------------ *
   * 4. Enums, Mappings, Value-Strings  (all throttled in parallel)     *
   * ------------------------------------------------------------------ */
    final enums = List<ParameterEnumStrings>.filled(
        numParams, ParameterEnumStrings.filler());
    final mappings = List<Mapping>.filled(numParams, Mapping.filler());
    final valueStrings = List<ParameterValueString>.filled(
        numParams, ParameterValueString.filler());

    await Future.wait([
      // Enums
      _forEachLimited(
        Iterable<int>.generate(numParams)
            .where((i) => visible.contains(i) && isEnum(i)),
        (param) async {
          try {
            final enumResult = await disting.requestParameterEnumStrings(
                algorithmIndex, param);
            enums[param] = enumResult ?? ParameterEnumStrings.filler();
            if (enumResult == null) {
              _queueParameterRetry(_ParameterRetryRequest(
                slotIndex: algorithmIndex,
                paramIndex: param,
                type: _ParameterRetryType.enumStrings,
              ));
            }
          } catch (e) {
            debugPrint(
                '[fetchSlot] Enum strings failed for slot $algorithmIndex param $param: $e - queuing for retry');
            enums[param] = ParameterEnumStrings.filler();
            _queueParameterRetry(_ParameterRetryRequest(
              slotIndex: algorithmIndex,
              paramIndex: param,
              type: _ParameterRetryType.enumStrings,
            ));
          }
        },
      ),
      // Mappings
      _forEachLimited(
        Iterable<int>.generate(numParams)
            .where((i) => visible.contains(i) && isMappable(i)),
        (param) async {
          try {
            final mappingResult =
                await disting.requestMappings(algorithmIndex, param);
            mappings[param] = mappingResult ?? Mapping.filler();
            if (mappingResult == null) {
              _queueParameterRetry(_ParameterRetryRequest(
                slotIndex: algorithmIndex,
                paramIndex: param,
                type: _ParameterRetryType.mappings,
              ));
            }
          } catch (e) {
            debugPrint(
                '[fetchSlot] Mappings failed for slot $algorithmIndex param $param: $e - queuing for retry');
            mappings[param] = Mapping.filler();
            _queueParameterRetry(_ParameterRetryRequest(
              slotIndex: algorithmIndex,
              paramIndex: param,
              type: _ParameterRetryType.mappings,
            ));
          }
        },
      ),
      // Value strings
      _forEachLimited(
        Iterable<int>.generate(numParams)
            .where((i) => visible.contains(i) && isString(i)),
        (param) async {
          try {
            final valueStringResult = await disting.requestParameterValueString(
                algorithmIndex, param);
            valueStrings[param] =
                valueStringResult ?? ParameterValueString.filler();
            if (valueStringResult == null) {
              _queueParameterRetry(_ParameterRetryRequest(
                slotIndex: algorithmIndex,
                paramIndex: param,
                type: _ParameterRetryType.valueStrings,
              ));
            }
          } catch (e) {
            debugPrint(
                '[fetchSlot] Value strings failed for slot $algorithmIndex param $param: $e - queuing for retry');
            valueStrings[param] = ParameterValueString.filler();
            _queueParameterRetry(_ParameterRetryRequest(
              slotIndex: algorithmIndex,
              paramIndex: param,
              type: _ParameterRetryType.valueStrings,
            ));
          }
        },
      ),
    ]);
    debugPrint('[fetchSlot] Detail fetches ${sw.elapsedMilliseconds} ms');

    /* ------------------------------------------------------------------ *
   * 5. Assemble the Slot                                               *
   * ------------------------------------------------------------------ */
    debugPrint('[fetchSlot] done in ${sw.elapsedMilliseconds} ms');

    return Slot(
      algorithm: guid ??
          Algorithm(
            algorithmIndex: algorithmIndex,
            guid: 'ERROR',
            name: 'Error fetching Algorithm',
          ),
      pages: pages,
      parameters: parameters,
      values: allValues,
      enums: enums,
      mappings: mappings,
      valueStrings: valueStrings,
      routing: RoutingInfo.filler(), // unchanged – still skipped
    );
  }

/* ---------------------------------------------------------------------- *
 * Helper – run tasks with a concurrency cap                              *
 * ---------------------------------------------------------------------- */

  /// Runs [worker] for every element in [items], but never more than
  /// [parallel] tasks are in-flight at once.
  ///
  /// Uses a "batch" strategy: kick off up to [parallel] futures,
  /// `await Future.wait`, then move on to the next batch.  Simpler and
  /// avoids the need for isCompleted / whenComplete gymnastics.
  Future<void> _forEachLimited<T>(
    Iterable<T> items,
    Future<void> Function(T) worker, {
    int parallel = kParallel,
  }) async {
    final iterator = items.iterator;

    while (true) {
      // Collect up to [parallel] tasks for this batch.
      final batch = <Future<void>>[];
      for (var i = 0; i < parallel && iterator.moveNext(); i++) {
        batch.add(worker(iterator.current));
      }

      if (batch.isEmpty) break; // no more work
      await Future.wait(batch); // wait for the batch to finish
    }
  }

  // Helper method to fetch and sort devices (Reinstated)
  Future<Map<String, List<MidiDevice>>> _fetchDeviceLists() async {
    final devices = await _midiCommand.devices;
    devices?.sort(
      (a, b) => a.name.toLowerCase().compareTo(b.name.toLowerCase()),
    );
    return {
      'input': devices?.where((it) => it.inputPorts.isNotEmpty).toList() ?? [],
      'output':
          devices?.where((it) => it.outputPorts.isNotEmpty).toList() ?? [],
    };
  }

  Future<void> refreshRouting() async {
    final disting = requireDisting();
    final currentState = state;
    if (currentState is! DistingStateSynchronized) return;

    // For each slot, update the routing information
    final updatedSlots = await Future.wait(currentState.slots.map(
        (slot) async => slot.copyWith(
            routing: await disting
                    .requestRoutingInformation(slot.algorithm.algorithmIndex) ??
                slot.routing)));

    emit(currentState.copyWith(slots: updatedSlots));
  }

  Future<void> _refreshSlotAfterAnomaly(int algorithmIndex) async {
    await Future.delayed(const Duration(seconds: 1));

    if (state is! DistingStateSynchronized) {
      return;
    }

    final now = DateTime.now();
    final lastAttempt = _lastAnomalyRefreshAttempt[algorithmIndex];
    if (lastAttempt != null &&
        now.difference(lastAttempt) < const Duration(seconds: 10)) {
      debugPrint(
          "[Anomaly Refresh] Skipping refresh for slot $algorithmIndex, last attempt was too recent.");
      return;
    }
    _lastAnomalyRefreshAttempt[algorithmIndex] = now;

    debugPrint(
        "[Anomaly Refresh] Triggering refresh for slot $algorithmIndex due to data anomaly.");

    try {
      final disting = requireDisting();
      final Slot updatedSlot = await fetchSlot(disting, algorithmIndex);
      final currentState = state as DistingStateSynchronized;
      final newSlots = List<Slot>.from(currentState.slots);
      newSlots[algorithmIndex] = updatedSlot;
      emit(currentState.copyWith(slots: newSlots));
    } catch (e, stackTrace) {
      debugPrint("[Anomaly Refresh] Error refreshing slot $algorithmIndex: $e");
      debugPrintStack(stackTrace: stackTrace);
      // Optionally, clear the timestamp to allow immediate retry if fetch failed
      // _lastAnomalyRefreshAttempt.remove(algorithmIndex);
    }
  }

  Future<List<String>> scanSdCardPresets() async {
    final presets = <String>{};
    final disting = requireDisting();
    await disting.requestWake();

    try {
      final rootListing = await disting.requestDirectoryListing('/');
      if (rootListing != null) {
        for (final entry in rootListing.entries) {
          if (entry.isDirectory &&
              entry.name.toLowerCase().contains('presets')) {
            final presetPaths = await _scanDirectory('/${entry.name}');
            presets.addAll(presetPaths);
          }
        }
      }
    } catch (e, stack) {
      debugPrintStack(
          label: "Error scanning SD card presets", stackTrace: stack);
    }

    return presets.toList()..sort();
  }

  Future<Set<String>> _scanDirectory(String path) async {
    final presets = <String>{};
    final disting = requireDisting();

    try {
      final listing = await disting.requestDirectoryListing(path);
      if (listing != null) {
        for (final entry in listing.entries) {
          final newPath = '$path/${entry.name}';
          if (entry.isDirectory) {
            presets.addAll(await _scanDirectory(newPath));
          } else if (entry.name.toLowerCase().endsWith('.json')) {
            presets.add(newPath);
          }
        }
      }
    } catch (e, stack) {
      debugPrintStack(
          label: "Error scanning directory $path", stackTrace: stack);
    }

    return presets;
  }

  /// Scans the SD card on the connected disting for .json files.
  /// Returns a sorted list of relative paths (e.g., "presets/my_preset.json").
  /// Only available if firmware has SD card support.
  Future<List<String>> fetchSdCardPresets() async {
    final currentState = state;

    if (currentState is! DistingStateSynchronized || currentState.offline) {
      debugPrint(
          "[DistingCubit] Cannot fetch SD card presets: Not synchronized or offline.");
      return [];
    }

    if (!FirmwareVersion(currentState.distingVersion).hasSdCardSupport) {
      debugPrint(
          "[DistingCubit] Firmware does not support SD card operations.");
      return [];
    }

    return scanSdCardPresets(); // Reuse the existing private method
  }

  /// Scans for Lua script plugins in the /programs/lua directory.
  /// Returns a sorted list of .lua files found.
  Future<List<PluginInfo>> fetchLuaPlugins() async {
    final currentState = state;

    if (currentState is! DistingStateSynchronized || currentState.offline) {
      debugPrint(
          "[DistingCubit] Cannot fetch Lua plugins: Not synchronized or offline.");
      return [];
    }

    if (!FirmwareVersion(currentState.distingVersion).hasSdCardSupport) {
      debugPrint(
          "[DistingCubit] Firmware does not support SD card operations.");
      return [];
    }

    return _scanPluginDirectory(PluginType.lua);
  }

  /// Scans for 3pot plugins in the /programs/3pot directory.
  /// Returns a sorted list of .3pot files found.
  Future<List<PluginInfo>> fetch3potPlugins() async {
    final currentState = state;

    if (currentState is! DistingStateSynchronized || currentState.offline) {
      debugPrint(
          "[DistingCubit] Cannot fetch 3pot plugins: Not synchronized or offline.");
      return [];
    }

    if (!FirmwareVersion(currentState.distingVersion).hasSdCardSupport) {
      debugPrint(
          "[DistingCubit] Firmware does not support SD card operations.");
      return [];
    }

    return _scanPluginDirectory(PluginType.threePot);
  }

  /// Scans for C++ plugins in the /programs/plug-ins directory.
  /// Returns a sorted list of .o files found.
  Future<List<PluginInfo>> fetchCppPlugins() async {
    final currentState = state;

    if (currentState is! DistingStateSynchronized || currentState.offline) {
      debugPrint(
          "[DistingCubit] Cannot fetch C++ plugins: Not synchronized or offline.");
      return [];
    }

    if (!FirmwareVersion(currentState.distingVersion).hasSdCardSupport) {
      debugPrint(
          "[DistingCubit] Firmware does not support SD card operations.");
      return [];
    }

    return _scanPluginDirectory(PluginType.cpp);
  }

  /// Helper method to scan a specific directory for files with a given extension.
  Future<List<PluginInfo>> _scanPluginDirectory(PluginType pluginType) async {
    final plugins = <PluginInfo>[];
    final disting = requireDisting();
    await disting.requestWake();

    try {
      debugPrint(
          "[DistingCubit] Scanning for ${pluginType.displayName} plugins in ${pluginType.directory}");
      final pluginInfos =
          await _scanDirectoryForPlugins(pluginType.directory, pluginType);
      plugins.addAll(pluginInfos);
    } catch (e, stack) {
      debugPrint(
          "Error scanning ${pluginType.directory} for ${pluginType.extension} files: $e");
      debugPrintStack(stackTrace: stack);
    }

    // Sort by name
    plugins
        .sort((a, b) => a.name.toLowerCase().compareTo(b.name.toLowerCase()));
    return plugins;
  }

  /// Recursively scans a directory for plugin files of a specific type.
  Future<List<PluginInfo>> _scanDirectoryForPlugins(
      String path, PluginType pluginType) async {
    final plugins = <PluginInfo>[];
    final disting = requireDisting();

    try {
      final listing = await disting.requestDirectoryListing(path);
      if (listing != null) {
        for (final entry in listing.entries) {
          final newPath =
              path.endsWith('/') ? '$path${entry.name}' : '$path/${entry.name}';
          if (entry.isDirectory) {
            // Recursively scan subdirectories
            plugins.addAll(await _scanDirectoryForPlugins(newPath, pluginType));
          } else if (entry.name
              .toLowerCase()
              .endsWith(pluginType.extension.toLowerCase())) {
            // Convert DOS date/time to DateTime if available
            DateTime? lastModified;
            try {
              if (entry.date != 0 && entry.time != 0) {
                final year = 1980 + (entry.date >> 9);
                final month = ((entry.date >> 5) & 0xF);
                final day = entry.date & 0x1F;
                final hour = entry.time >> 11;
                final minute = (entry.time >> 5) & 0x3F;
                final second = 2 * (entry.time & 0x1F);

                if (year > 1980 &&
                    month > 0 &&
                    month <= 12 &&
                    day > 0 &&
                    day <= 31) {
                  lastModified =
                      DateTime(year, month, day, hour, minute, second);
                }
              }
            } catch (e) {
              // If date conversion fails, just use null
              debugPrint("Failed to convert date/time for ${entry.name}: $e");
            }

            plugins.add(PluginInfo(
              name: entry.name,
              path: newPath,
              type: pluginType,
              sizeBytes: entry.size,
              lastModified: lastModified,
            ));
          }
        }
      }
    } catch (e, stack) {
      debugPrint(
          "Error scanning directory $path for ${pluginType.extension} files: $e");
      debugPrintStack(stackTrace: stack);
    }

    return plugins;
  }

  /// Refreshes parameter strings for a specific slot only
  Future<void> refreshSlotParameterStrings(int algorithmIndex) async {
    final currentState = state;
    if (currentState is! DistingStateSynchronized) {
      debugPrint(
          "[Cubit] Cannot refresh slot parameter strings: Not in synchronized state.");
      return;
    }

    if (algorithmIndex < 0 || algorithmIndex >= currentState.slots.length) {
      debugPrint(
          "[Cubit] Cannot refresh slot parameter strings: Invalid algorithm index $algorithmIndex");
      return;
    }

    final disting = requireDisting();
    final currentSlot = currentState.slots[algorithmIndex];

    try {
      // Only update parameter strings for string-type parameters (units 13, 14, 17)
      var updatedValueStrings =
          List<ParameterValueString>.from(currentSlot.valueStrings);

      for (int parameterNumber = 0;
          parameterNumber < currentSlot.parameters.length;
          parameterNumber++) {
        final parameter = currentSlot.parameters[parameterNumber];
        if ([13, 14, 17].contains(parameter.unit)) {
          final newValueString = await disting.requestParameterValueString(
              algorithmIndex, parameterNumber);
          if (newValueString != null) {
            updatedValueStrings[parameterNumber] = newValueString;
          }
        }
      }

      // Update the slot with new parameter strings
      final updatedSlot =
          currentSlot.copyWith(valueStrings: updatedValueStrings);
      final updatedSlots = List<Slot>.from(currentState.slots);
      updatedSlots[algorithmIndex] = updatedSlot;

      emit(currentState.copyWith(slots: updatedSlots));

      debugPrint(
          "[Cubit] Refreshed parameter strings for slot $algorithmIndex");
    } catch (e, stackTrace) {
      debugPrint(
          "[Cubit] Error refreshing parameter strings for slot $algorithmIndex: $e");
      debugPrintStack(stackTrace: stackTrace);
    }
  }

  /// Refreshes a single slot's data from the module
  Future<void> refreshSlot(int algorithmIndex) async {
    if (state is! DistingStateSynchronized) {
      return;
    }

    try {
      final disting = requireDisting();
      final Slot updatedSlot = await fetchSlot(disting, algorithmIndex);
      final currentState = state as DistingStateSynchronized;
      final newSlots = List<Slot>.from(currentState.slots);
      newSlots[algorithmIndex] = updatedSlot;
      emit(currentState.copyWith(slots: newSlots));
    } catch (e, stackTrace) {
      debugPrint("[DistingCubit] Error refreshing slot $algorithmIndex: $e");
      debugPrintStack(stackTrace: stackTrace);
      rethrow;
    }
  }

  Future<void> updateParameterString({
    required int algorithmIndex,
    required int parameterNumber,
    required String value,
  }) async {
    // Acquire semaphore to block retry queue during user parameter string updates
    _acquireCommandSemaphore();

    try {
      switch (state) {
        case DistingStateInitial():
        case DistingStateSelectDevice():
        case DistingStateConnected():
          break;
        case DistingStateSynchronized _:
          var disting = requireDisting();

          await disting.setParameterString(
            algorithmIndex,
            parameterNumber,
            value,
          );

          // Refresh the parameter value string to reflect the change
          final newValueString = await disting.requestParameterValueString(
            algorithmIndex,
            parameterNumber,
          );

          if (newValueString != null) {
            final state = (this.state as DistingStateSynchronized);

            emit(state.copyWith(
              slots: updateSlot(
                algorithmIndex,
                state.slots,
                (slot) {
                  return slot.copyWith(
                    valueStrings: replaceInList(
                      slot.valueStrings,
                      newValueString,
                      index: parameterNumber,
                    ),
                  );
                },
              ),
            ));
          }
          break;
      }
    } finally {
      // Always release semaphore to allow retry queue to proceed
      _releaseCommandSemaphore();
    }
  }

  // CPU Usage Streaming
  void _startCpuUsagePolling() {
    debugPrint("[Cubit] Starting CPU usage polling...");

    // Cancel any existing timer
    _cpuUsageTimer?.cancel();

    // Start polling immediately, then every 10 seconds
    _pollCpuUsageOnce();
    _cpuUsageTimer = Timer.periodic(_cpuUsagePollingInterval, (_) {
      _pollCpuUsageOnce();
    });
  }

  void _checkStopCpuUsagePolling() {
    // Use a small delay to check if there are still listeners
    // This prevents stopping polling when one listener cancels but others remain
    Timer(const Duration(milliseconds: 100), () {
      if (!_cpuUsageController.hasListener) {
        debugPrint("[Cubit] Stopping CPU usage polling - no listeners.");
        _cpuUsageTimer?.cancel();
        _cpuUsageTimer = null;
      }
    });
  }

  Future<void> _pollCpuUsageOnce() async {
    try {
      final cpuUsage = await getCpuUsage();
      if (cpuUsage != null && !_cpuUsageController.isClosed) {
        _cpuUsageController.add(cpuUsage);
      }
    } catch (e, stackTrace) {
      debugPrint("Error polling CPU usage: $e");
      debugPrintStack(stackTrace: stackTrace);
      // Don't add error to stream, just log it
    }
  }

  /// Temporarily pause CPU usage polling (useful during sync operations)
  void pauseCpuMonitoring() {
    debugPrint("[Cubit] Pausing CPU usage polling for sync operation...");
    _cpuUsageTimer?.cancel();
    _cpuUsageTimer = null;
  }

  /// Resume CPU usage polling if there are listeners
  void resumeCpuMonitoring() {
    debugPrint("[Cubit] Resuming CPU usage polling after sync operation...");
    if (_cpuUsageController.hasListener && _cpuUsageTimer == null) {
      _startCpuUsagePolling();
    }
  }

  /// Sends a delete command for a plugin file on the SD card.
  /// This is a fire-and-forget operation that assumes success.
  /// Only works when connected to a physical device (not offline/demo mode).
  Future<void> deletePlugin(PluginInfo plugin) async {
    final currentState = state;
    if (currentState is! DistingStateSynchronized || currentState.offline) {
      throw Exception("Cannot delete plugin: Not synchronized or offline.");
    }

    if (!FirmwareVersion(currentState.distingVersion).hasSdCardSupport) {
      throw Exception("Firmware does not support SD card operations.");
    }

    final disting = requireDisting();
    await disting.requestWake();

    debugPrint(
        "[DistingCubit] Sending delete command for plugin: ${plugin.name} at ${plugin.path}");

    // Send the delete command (fire-and-forget)
    await disting.requestFileDelete(plugin.path);

    debugPrint("[DistingCubit] Delete command sent for plugin: ${plugin.name}");
  }

  /// Uploads a plugin file to the appropriate directory on the SD card.
  /// Files are uploaded in 512-byte chunks to stay within SysEx message limits.
  /// Only works when connected to a physical device (not offline/demo mode).
  Future<void> installPlugin(
    String fileName,
    Uint8List fileData, {
    Function(double)? onProgress,
  }) async {
    final currentState = state;
    if (currentState is! DistingStateSynchronized || currentState.offline) {
      throw Exception("Cannot install plugin: Not synchronized or offline.");
    }

    if (!FirmwareVersion(currentState.distingVersion).hasSdCardSupport) {
      throw Exception("Firmware does not support SD card operations.");
    }

    // Determine the target directory based on file extension
    final extension = fileName.toLowerCase().split('.').last;
    String targetDirectory;
    switch (extension) {
      case 'lua':
        targetDirectory = '/programs/lua';
        break;
      case '3pot':
        targetDirectory = '/programs/three_pot';
        break;
      case 'o':
        targetDirectory = '/programs/plug-ins';
        break;
      default:
        throw Exception("Unsupported plugin file type: .$extension");
    }

    // Handle paths that already contain directory structure
    String targetPath;
    if (fileName.contains('/')) {
      // Check if the fileName already starts with the expected directory structure
      final expectedPrefix = targetDirectory.substring(1); // Remove leading /
      if (fileName.startsWith(expectedPrefix)) {
        // The fileName already contains the full path structure, use it as-is
        targetPath = '/$fileName';
      } else {
        // The fileName contains directories but not the expected prefix
        targetPath = '$targetDirectory/$fileName';
      }
    } else {
      // Simple filename without directory structure
      targetPath = '$targetDirectory/$fileName';
    }
    final disting = requireDisting();
    await disting.requestWake();

    debugPrint(
        "[DistingCubit] Starting upload of $fileName (${fileData.length} bytes) to $targetPath");

    // Upload in 512-byte chunks (matching JavaScript tool behavior)
    const chunkSize = 512;
    int uploadPos = 0;

    while (uploadPos < fileData.length) {
      final remainingBytes = fileData.length - uploadPos;
      final currentChunkSize =
          remainingBytes < chunkSize ? remainingBytes : chunkSize;
      final chunk = fileData.sublist(uploadPos, uploadPos + currentChunkSize);

      debugPrint(
          "[DistingCubit] Uploading chunk at position $uploadPos, size $currentChunkSize");

      try {
        await _uploadChunk(targetPath, chunk, uploadPos);
        uploadPos += currentChunkSize;

        // Report progress
        final progress = uploadPos / fileData.length;
        onProgress?.call(progress);

        // Small delay between chunks to avoid overwhelming the device
        if (uploadPos < fileData.length) {
          await Future.delayed(const Duration(milliseconds: 50));
        }
      } catch (e) {
        debugPrint(
            "[DistingCubit] Error uploading chunk at position $uploadPos: $e");
        throw Exception("Upload failed at position $uploadPos: $e");
      }
    }

    debugPrint("[DistingCubit] Successfully uploaded $fileName to $targetPath");
  }

  /// Uploads a single chunk of file data.
  /// This mirrors the JavaScript tool's chunked upload implementation.
  Future<void> _uploadChunk(
      String targetPath, Uint8List chunkData, int position) async {
    final disting = requireDisting();

    // Use chunked upload with position (first chunk creates the file)
    final createAlways = position == 0;
    final result = await disting.requestFileUploadChunk(
      targetPath,
      chunkData,
      position,
      createAlways: createAlways,
    );

    if (result == null || !result.success) {
      throw Exception(
          "Chunk upload failed: ${result?.message ?? 'Unknown error'}");
    }
  }

  /// Forces a Lua script reload while preserving all parameter state.
  /// This is specifically designed for development mode where a script file
  /// has been modified and needs to be reloaded without losing user settings.
  ///
  /// The process: Program=0 (unload) → Program=currentValue (reload) → restore all state
  Future<void> forceReloadLuaScriptWithStatePreservation(
    int algorithmIndex,
    int programParameterNumber,
    int currentProgramValue,
  ) async {
    final currentState = state;
    if (currentState is! DistingStateSynchronized) {
      throw Exception('Cannot reload script: Disting not synchronized');
    }

    if (algorithmIndex >= currentState.slots.length) {
      throw Exception('Algorithm index $algorithmIndex out of range');
    }

    final currentSlot = currentState.slots[algorithmIndex];
    final disting = currentState.disting;

    debugPrint(
        '[DistingCubit] Starting state-preserving Lua script reload for slot $algorithmIndex');

    try {
      // 1. CAPTURE CURRENT STATE
      final savedValues = List<ParameterValue>.from(currentSlot.values);
      final savedMappings = List<Mapping>.from(currentSlot.mappings);
      final savedValueStrings =
          List<ParameterValueString>.from(currentSlot.valueStrings);
      // Note: Routing restoration may require additional research for programmatic setting

      debugPrint(
          '[DistingCubit] Captured state: ${savedValues.length} values, ${savedMappings.length} mappings, ${savedValueStrings.length} strings');

      // 2. FORCE SCRIPT UNLOAD (Program = 0)
      debugPrint('[DistingCubit] Unloading current script (Program = 0)');
      await disting.setParameterValue(
          algorithmIndex, programParameterNumber, 0);
      await Future.delayed(
          const Duration(milliseconds: 200)); // Allow hardware to process

      // 3. RELOAD TARGET SCRIPT (Program = currentProgramValue)
      debugPrint(
          '[DistingCubit] Reloading target script (Program = $currentProgramValue)');
      await disting.setParameterValue(
          algorithmIndex, programParameterNumber, currentProgramValue);
      await Future.delayed(
          const Duration(milliseconds: 300)); // Allow script to initialize

      // 4. RESTORE ALL PARAMETER VALUES (except Program parameter)
      debugPrint('[DistingCubit] Restoring parameter values...');
      for (final paramValue in savedValues) {
        if (paramValue.parameterNumber != programParameterNumber) {
          await disting.setParameterValue(
            algorithmIndex,
            paramValue.parameterNumber,
            paramValue.value,
          );
          // Small delay between parameters to avoid overwhelming hardware
          await Future.delayed(const Duration(milliseconds: 10));
        }
      }

      // 5. RESTORE STRING PARAMETERS
      debugPrint('[DistingCubit] Restoring string parameters...');
      for (final stringValue in savedValueStrings) {
        if (stringValue.parameterNumber != programParameterNumber) {
          await disting.setParameterString(
            algorithmIndex,
            stringValue.parameterNumber,
            stringValue.value,
          );
          await Future.delayed(const Duration(milliseconds: 10));
        }
      }

      // 6. RESTORE MIDI/CV MAPPINGS
      debugPrint('[DistingCubit] Restoring MIDI/CV mappings...');
      for (final mapping in savedMappings) {
        if (mapping.parameterNumber != programParameterNumber) {
          await disting.requestSetMapping(
            algorithmIndex,
            mapping.parameterNumber,
            mapping.packedMappingData,
          );
          await Future.delayed(const Duration(milliseconds: 10));
        }
      }

      debugPrint(
          '[DistingCubit] State-preserving Lua script reload completed successfully');
    } catch (e) {
      debugPrint('[DistingCubit] Error during state-preserving reload: $e');
      // On error, refresh the slot to ensure UI is in sync with hardware
      debugPrint('[DistingCubit] Refreshing slot state due to reload error');
      await _refreshSlotAfterAnomaly(algorithmIndex);
      rethrow;
    }
  }

  /// Backs up all plugins from the Disting NT to a local directory.
  /// Maintains the directory structure (/programs/lua, /programs/three_pot, /programs/plug-ins).
  Future<void> backupPlugins(
    String backupDirectory, {
    void Function(double progress, String currentFile)? onProgress,
  }) async {
    final currentState = state;
    if (currentState is! DistingStateSynchronized || currentState.offline) {
      throw Exception("Cannot backup plugins: Not synchronized or offline.");
    }

    if (!FirmwareVersion(currentState.distingVersion).hasSdCardSupport) {
      throw Exception("Firmware does not support SD card operations.");
    }

    final disting = requireDisting();
    await disting.requestWake();

    debugPrint("[DistingCubit] Starting plugin backup to $backupDirectory");

    try {
      await disting.backupPlugins(
        backupDirectory,
        onProgress: onProgress,
      );
      debugPrint("[DistingCubit] Plugin backup completed successfully");
    } catch (e) {
      debugPrint("[DistingCubit] Plugin backup failed: $e");
      rethrow;
    }
  }

  /// Install multiple files from a preset package in batch
  Future<void> installPackageFiles(
    List<PackageFile> files,
    Map<String, Uint8List> fileData, {
    Function(String fileName, int completed, int total)? onFileStart,
    Function(String fileName, double progress)? onFileProgress,
    Function(String fileName)? onFileComplete,
    Function(String fileName, String error)? onFileError,
  }) async {
    final currentState = state;
    if (currentState is! DistingStateSynchronized || currentState.offline) {
      throw Exception("Cannot install package: Not synchronized or offline.");
    }

    if (!FirmwareVersion(currentState.distingVersion).hasSdCardSupport) {
      throw Exception("Firmware does not support SD card operations.");
    }

    final filesToInstall = files.where((f) => f.shouldInstall).toList();
    debugPrint(
        "[DistingCubit] Installing ${filesToInstall.length} files from package");

    for (int i = 0; i < filesToInstall.length; i++) {
      final file = filesToInstall[i];
      final data = fileData[file.relativePath];

      if (data == null) {
        onFileError?.call(file.filename, 'File data not found');
        continue;
      }

      try {
        onFileStart?.call(file.filename, i + 1, filesToInstall.length);

        // Install the file directly to its target path
        await installFileToPath(
          file.targetPath,
          data,
          onProgress: (progress) =>
              onFileProgress?.call(file.filename, progress),
        );

        onFileComplete?.call(file.filename);
        debugPrint("[DistingCubit] Successfully installed ${file.targetPath}");
      } catch (e) {
        final errorMsg = "Failed to install ${file.filename}: $e";
        debugPrint("[DistingCubit] $errorMsg");
        onFileError?.call(file.filename, errorMsg);
      }
    }

    debugPrint("[DistingCubit] Package installation completed");
  }

  /// Install a single file to a specific path on the SD card
  Future<void> installFileToPath(
    String targetPath,
    Uint8List fileData, {
    Function(double)? onProgress,
  }) async {
    final disting = requireDisting();
    await disting.requestWake();

    debugPrint(
        "[DistingCubit] Installing file to $targetPath (${fileData.length} bytes)");

    // Upload in 512-byte chunks (matching existing implementation)
    const chunkSize = 512;
    int uploadPos = 0;

    while (uploadPos < fileData.length) {
      final remainingBytes = fileData.length - uploadPos;
      final currentChunkSize =
          remainingBytes < chunkSize ? remainingBytes : chunkSize;
      final chunk = fileData.sublist(uploadPos, uploadPos + currentChunkSize);

      try {
        await _uploadChunk(targetPath, chunk, uploadPos);
        uploadPos += currentChunkSize;

        // Report progress
        final progress = uploadPos / fileData.length;
        onProgress?.call(progress);

        // Small delay between chunks
        if (uploadPos < fileData.length) {
          await Future.delayed(const Duration(milliseconds: 50));
        }
      } catch (e) {
        throw Exception("Upload failed at position $uploadPos: $e");
      }
    }

    debugPrint("[DistingCubit] Successfully installed file to $targetPath");
  }

  /// Load a plugin using the dedicated 0x38 Load Plugin SysEx command
  /// and refresh the specific algorithm info with updated specifications
  Future<AlgorithmInfo?> loadPlugin(String guid) async {
    final currentState = state;
    if (currentState is! DistingStateSynchronized) {
      debugPrint("[LoadPlugin] Cannot load plugin: not in synchronized state");
      return null;
    }

    final disting = requireDisting();

    // Find the algorithm by GUID
    final algorithmIndex =
        currentState.algorithms.indexWhere((algo) => algo.guid == guid);

    if (algorithmIndex == -1) {
      debugPrint("[LoadPlugin] Algorithm with GUID $guid not found");
      return null;
    }

    final algorithm = currentState.algorithms[algorithmIndex];

    // Check if it's already loaded
    if (algorithm.isLoaded) {
      debugPrint("[LoadPlugin] Algorithm ${algorithm.name} is already loaded");
      return algorithm;
    }

    debugPrint(
        "[LoadPlugin] Loading plugin: ${algorithm.name} (${algorithm.guid})");

    try {
      // 1. Send load plugin command
      await disting.requestLoadPlugin(guid);

      // 2. Request updated info for just this algorithm
      final updatedInfo = await disting.requestAlgorithmInfo(algorithmIndex);

      if (updatedInfo != null) {
        debugPrint(
            "[LoadPlugin] Successfully loaded ${updatedInfo.name} with ${updatedInfo.numSpecifications} specifications");

        // 3. Update only this algorithm in the state
        final updatedAlgorithms =
            List<AlgorithmInfo>.from(currentState.algorithms);
        updatedAlgorithms[algorithmIndex] = updatedInfo;

        emit(currentState.copyWith(algorithms: updatedAlgorithms));
        return updatedInfo;
      } else {
        debugPrint(
            "[LoadPlugin] Failed to get updated algorithm info for ${algorithm.name}");
        return null;
      }
    } catch (e, stackTrace) {
      debugPrint("[LoadPlugin] Error loading plugin ${algorithm.name}: $e");
      debugPrintStack(stackTrace: stackTrace);
      return null;
    }
  }
}

extension DistingCubitGetters on DistingCubit {
  IDistingMidiManager? disting() {
    return switch (state) {
      DistingStateConnected(disting: final d) => d,
      DistingStateSynchronized(disting: final d) => d,
      _ => null,
    };
  }

  IDistingMidiManager requireDisting() {
    final d = disting();
    if (d == null) {
      throw Exception("Disting not connected");
    }
    return d;
  }
}<|MERGE_RESOLUTION|>--- conflicted
+++ resolved
@@ -678,21 +678,12 @@
 
       // Synchronize device clock with system time
       try {
-<<<<<<< HEAD
         // Use local time for RTC since the device filesystem expects local timestamps
         final now = DateTime.now();
         final localUnixTime = now.millisecondsSinceEpoch ~/ 1000 - now.timeZoneOffset.inSeconds;
         await newDistingManager.requestSetRealTimeClock(localUnixTime);
         debugPrint(
             "[DistingCubit] Device clock synchronized to local time: $localUnixTime");
-=======
-        final now = DateTime.now();
-        final currentUnixTime =
-            now.millisecondsSinceEpoch ~/ 1000 + now.timeZoneOffset.inSeconds;
-        await newDistingManager.requestSetRealTimeClock(currentUnixTime);
-        debugPrint(
-            "[DistingCubit] Device clock synchronized to $currentUnixTime (local time adjusted)");
->>>>>>> 6ba3487e
       } catch (e) {
         debugPrint("[DistingCubit] Failed to synchronize device clock: $e");
         // Continue with connection even if clock sync fails
